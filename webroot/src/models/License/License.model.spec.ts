//
//  License.model.spec.ts
//  CompactConnect
//
//  Created by InspiringApps on 7/8/2024.
//
import chaiMatchPattern from 'chai-match-pattern';
import chai from 'chai';
import { serverDateFormat, displayDateFormat, serverDatetimeFormat } from '@/app.config';
import {
    License,
    LicenseType,
    LicenseStatus,
    EligibilityStatus,
    LicenseSerializer
} from '@models/License/License.model';
import { Compact, CompactType } from '@models/Compact/Compact.model';
import { State } from '@models/State/State.model';
import { Address } from '@models/Address/Address.model';
import { LicenseHistoryItem } from '@models/LicenseHistoryItem/LicenseHistoryItem.model';
import { AdverseAction } from '@models/AdverseAction/AdverseAction.model';
import i18n from '@/i18n';
import moment from 'moment';

chai.use(chaiMatchPattern);

const { expect } = chai;

describe('License model', () => {
    before(() => {
        const { tm: $tm, t: $t } = i18n.global;

        (window as any).Vue = {
            config: {
                globalProperties: {
                    $tm,
                    $t,
                }
            }
        };
        i18n.global.locale = 'en';
    });
    it('should create a License with expected defaults', () => {
        const license = new License();

        // Test field values
        expect(license).to.be.an.instanceof(License);
        expect(license.id).to.equal(null);
        expect(license.compact).to.equal(null);
        expect(license.isPrivilege).to.equal(false);
        expect(license.licenseeId).to.equal(null);
        expect(license.issueState).to.be.an.instanceof(State);
        expect(license.issueDate).to.equal(null);
        expect(license.renewalDate).to.equal(null);
        expect(license.expireDate).to.equal(null);
        expect(license.npi).to.equal(null);
        expect(license.licenseNumber).to.equal(null);
        expect(license.privilegeId).to.equal(null);
        expect(license.mailingAddress).to.be.an.instanceof(Address);
        expect(license.licenseType).to.equal(null);
        expect(license.history).to.matchPattern([]);
        expect(license.status).to.equal(LicenseStatus.INACTIVE);
        expect(license.statusDescription).to.equal(null);
        expect(license.eligibility).to.equal(EligibilityStatus.INELIGIBLE);
        expect(license.adverseActions).to.matchPattern([]);

        // Test methods
        expect(license.issueDateDisplay()).to.equal('');
        expect(license.renewalDateDisplay()).to.equal('');
        expect(license.expireDateDisplay()).to.equal('');
        expect(license.isExpired()).to.equal(false);
        expect(license.isAdminDeactivated()).to.equal(false);
        expect(license.isCompactEligible()).to.equal(false);
        expect(license.licenseTypeAbbreviation()).to.equal('');
        expect(license.displayName()).to.equal('Unknown');
        expect(license.isEncumbered()).to.equal(false);
        expect(license.isLatestLiftedEncumbranceWithinWaitPeriod()).to.equal(false);
    });
    it('should create a License with specific values', () => {
        const data = {
            id: 'test-id',
            compact: new Compact(),
            isPrivilege: true,
            licenseeId: 'test-licensee-id',
            issueState: new State(),
            isHomeState: true,
            issueDate: 'test-issueDate',
            renewalDate: 'test-renewalDate',
            expireDate: 'test-expireDate',
            licenseNumber: 'test-license-number',
            privilegeId: 'privilegeId',
            mailingAddress: new Address(),
            npi: 'test-npi',
            licenseType: LicenseType.AUDIOLOGIST,
            history: [new LicenseHistoryItem()],
            status: LicenseStatus.ACTIVE,
            statusDescription: 'test-status-desc',
            eligibility: EligibilityStatus.ELIGIBLE,
            adverseActions: [new AdverseAction()],
        };
        const license = new License(data);

        // Test field values
        expect(license).to.be.an.instanceof(License);
        expect(license.id).to.equal(data.id);
        expect(license.compact).to.be.an.instanceof(Compact);
        expect(license.isPrivilege).to.equal(data.isPrivilege);
        expect(license.licenseeId).to.equal(data.licenseeId);
        expect(license.issueState).to.be.an.instanceof(State);
        expect(license.issueDate).to.equal(data.issueDate);
        expect(license.renewalDate).to.equal(data.renewalDate);
        expect(license.expireDate).to.equal(data.expireDate);
        expect(license.mailingAddress).to.be.an.instanceof(Address);
        expect(license.npi).to.equal(data.npi);
        expect(license.licenseNumber).to.equal(data.licenseNumber);
        expect(license.privilegeId).to.equal(data.privilegeId);
        expect(license.licenseType).to.equal(data.licenseType);
        expect(license.history[0]).to.be.an.instanceof(LicenseHistoryItem);
        expect(license.status).to.equal(data.status);
        expect(license.statusDescription).to.equal(data.statusDescription);
        expect(license.eligibility).to.equal(data.eligibility);
        expect(license.adverseActions[0]).to.be.an.instanceof(AdverseAction);

        // Test methods
        expect(license.issueDateDisplay()).to.equal('Invalid date');
        expect(license.renewalDateDisplay()).to.equal('Invalid date');
        expect(license.expireDateDisplay()).to.equal('Invalid date');
        expect(license.isExpired()).to.equal(false);
        expect(license.isAdminDeactivated()).to.equal(false);
        expect(license.isCompactEligible()).to.equal(true);
        expect(license.licenseTypeAbbreviation()).to.equal('AUD');
        expect(license.displayName()).to.equal('Unknown - audiologist');
        expect(license.displayName(', ', true)).to.equal('Unknown, AUD');
        expect(license.isEncumbered()).to.equal(false);
        expect(license.isLatestLiftedEncumbranceWithinWaitPeriod()).to.equal(false);
    });
    it('should create a License with specific values (custom displayName delimiter)', () => {
        const data = {
            issueState: new State({ abbrev: 'co' }),
            licenseType: LicenseType.AUDIOLOGIST,
        };
        const license = new License(data);

        // Test field values
        expect(license).to.be.an.instanceof(License);

        // Test methods
        expect(license.displayName(' ... ')).to.equal('Colorado ... audiologist');
        expect(license.displayName(' ... ', true)).to.equal('Colorado ... AUD');
    });
    it('should create a License with specific values through serializer', () => {
        const data = {
            compact: CompactType.ASLP,
            type: 'license',
            providerId: 'test-provider-id',
            jurisdiction: 'al',
            dateOfIssuance: moment().format(serverDateFormat),
            dateOfRenewal: moment().format(serverDateFormat),
            dateOfExpiration: moment().subtract(1, 'day').format(serverDateFormat),
            npi: 'npi',
            licenseNumber: 'licenseNumber',
            homeAddressStreet1: 'test-street1',
            homeAddressStreet2: 'test-street2',
            homeAddressCity: 'test-city',
            homeAddressState: 'co',
            homeAddressPostalCode: 'test-zip',
            licenseType: LicenseType.AUDIOLOGIST,
            history: [],
            licenseStatus: LicenseStatus.ACTIVE,
            licenseStatusName: 'test-status-desc',
            compactEligibility: EligibilityStatus.ELIGIBLE,
            adverseActions: [
                {
                    adverseActionId: 'test-id',
                    effectiveStartDate: moment().subtract(1, 'day').format(serverDateFormat),
                    effectiveLiftDate: moment().add(1, 'day').format(serverDateFormat),
                },
            ],
        };
        const license = LicenseSerializer.fromServer(data);

        // Test field values
        expect(license).to.be.an.instanceof(License);
        expect(license.id).to.equal('test-provider-id-al-audiologist');
        expect(license.compact).to.be.an.instanceof(Compact);
        expect(license.isPrivilege).to.equal(false);
        expect(license.licenseeId).to.equal(data.providerId);
        expect(license.issueState).to.be.an.instanceof(State);
        expect(license.mailingAddress).to.be.an.instanceof(Address);
        expect(license.issueState.abbrev).to.equal(data.jurisdiction);
        expect(license.issueDate).to.equal(data.dateOfIssuance);
        expect(license.renewalDate).to.equal(data.dateOfRenewal);
        expect(license.expireDate).to.equal(data.dateOfExpiration);
        expect(license.licenseType).to.equal(data.licenseType);
        expect(license.status).to.equal(data.licenseStatus);
        expect(license.statusDescription).to.equal(data.licenseStatusName);
        expect(license.eligibility).to.equal(data.compactEligibility);
        expect(license.adverseActions).to.be.an('array').with.length(1);
        expect(license.adverseActions[0]).to.be.an.instanceof(AdverseAction);

        // Test methods
        expect(license.issueDateDisplay()).to.equal(
            moment(data.dateOfIssuance, serverDateFormat).format(displayDateFormat)
        );
        expect(license.renewalDateDisplay()).to.equal(
            moment(data.dateOfRenewal, serverDateFormat).format(displayDateFormat)
        );
        expect(license.expireDateDisplay()).to.equal(
            moment(data.dateOfExpiration, serverDateFormat).format(displayDateFormat)
        );
        expect(license.isExpired()).to.equal(true);
        expect(license.isAdminDeactivated()).to.equal(false);
        expect(license.isCompactEligible()).to.equal(true);
        expect(license.displayName()).to.equal('Alabama - audiologist');
        expect(license.displayName(', ', true)).to.equal('Alabama, AUD');
        expect(license.licenseTypeAbbreviation()).to.equal('AUD');
        expect(license.isEncumbered()).to.equal(true);
        expect(license.isLatestLiftedEncumbranceWithinWaitPeriod()).to.equal(false);
    });
    it('should create a privilege with specific values through serializer', () => {
        const data = {
            dateOfUpdate: '2025-03-26T16:19:09+00:00',
            type: 'privilege',
            providerId: 'aa2e057d-6972-4a68-a55d-aad1c3d05278',
            compact: 'octp',
            jurisdiction: 'ne',
            licenseJurisdiction: 'ky',
            licenseType: 'occupational therapy assistant',
            dateOfIssuance: '2022-03-19T21:51:26+00:00',
            dateOfRenewal: '2025-03-26T16:19:09+00:00',
            dateOfExpiration: '2025-02-12',
            compactTransactionId: '120060088901',
            adverseActions: [
                {
                    adverseActionId: 'test-id',
                    creationDate: moment().subtract(6, 'months').format(serverDatetimeFormat),
                    effectiveLiftDate: moment().subtract(3, 'months').format(serverDateFormat),
                },
            ],
            attestations: [
                {
                    attestationId: 'personal-information-address-attestation',
                    version: '3'
                },
                {
                    attestationId: 'personal-information-home-state-attestation',
                    version: '1'
                },
                {
                    attestationId: 'jurisprudence-confirmation',
                    version: '1'
                },
                {
                    attestationId: 'scope-of-practice-attestation',
                    version: '1'
                },
                {
                    attestationId: 'not-under-investigation-attestation',
                    version: '1'
                },
                {
                    attestationId: 'discipline-no-current-encumbrance-attestation',
                    version: '1'
                },
                {
                    attestationId: 'discipline-no-prior-encumbrance-attestation',
                    version: '1'
                },
                {
                    attestationId: 'provision-of-true-information-attestation',
                    version: '1'
                }
            ],
            privilegeId: 'OTA-NE-10',
            persistedStatus: 'active',
            status: 'active',
            history: [
                {
                    dateOfUpdate: '2022-03-19T22:02:17+00:00',
                    type: 'privilegeUpdate',
                    updateType: 'deactivation',
                    providerId: 'aa2e057d-6972-4a68-a55d-aad1c3d05278',
                    compact: 'octp',
                    jurisdiction: 'ne',
                    licenseType: 'occupational therapy assistant',
                    previous: {
                        dateOfIssuance: '2025-03-19T21:51:26+00:00',
                        dateOfRenewal: '2025-03-19T21:51:26+00:00',
                        dateOfExpiration: '2026-02-12',
                        dateOfUpdate: '2022-03-19T21:51:26+00:00',
                        privilegeId: 'OTA-NE-10',
                        compactTransactionId: '120059525522',
                        attestations: [
                            {
                                attestationId: 'personal-information-address-attestation',
                                version: '3'
                            },
                            {
                                attestationId: 'personal-information-home-state-attestation',
                                version: '1'
                            },
                            {
                                attestationId: 'jurisprudence-confirmation',
                                version: '1'
                            },
                            {
                                attestationId: 'scope-of-practice-attestation',
                                version: '1'
                            },
                            {
                                attestationId: 'not-under-investigation-attestation',
                                version: '1'
                            },
                            {
                                attestationId: 'discipline-no-current-encumbrance-attestation',
                                version: '1'
                            },
                            {
                                attestationId: 'discipline-no-prior-encumbrance-attestation',
                                version: '1'
                            },
                            {
                                attestationId: 'provision-of-true-information-attestation',
                                version: '1'
                            }
                        ],
                        persistedStatus: 'active',
                        licenseJurisdiction: 'ky'
                    },
                    updatedValues: {
                        persistedStatus: 'inactive'
                    }
                },
                {
                    dateOfUpdate: '2025-02-13',
                    type: 'privilegeUpdate',
                    updateType: 'renewal',
                    providerId: 'aa2e057d-6972-4a68-a55d-aad1c3d05278',
                    compact: 'octp',
                    jurisdiction: 'ne',
                    licenseType: 'occupational therapy assistant',
                    previous: {
                        dateOfIssuance: '2025-03-19T21:51:26+00:00',
                        dateOfRenewal: '2022-08-19T19:03:56+00:00',
                        dateOfExpiration: '2026-02-12',
                        dateOfUpdate: '2022-03-19T22:02:17+00:00',
                        privilegeId: 'OTA-NE-10',
                        compactTransactionId: '120059525522',
                        attestations: [
                            {
                                attestationId: 'personal-information-address-attestation',
                                version: '3'
                            },
                            {
                                attestationId: 'personal-information-home-state-attestation',
                                version: '1'
                            },
                            {
                                attestationId: 'jurisprudence-confirmation',
                                version: '1'
                            },
                            {
                                attestationId: 'scope-of-practice-attestation',
                                version: '1'
                            },
                            {
                                attestationId: 'not-under-investigation-attestation',
                                version: '1'
                            },
                            {
                                attestationId: 'discipline-no-current-encumbrance-attestation',
                                version: '1'
                            },
                            {
                                attestationId: 'discipline-no-prior-encumbrance-attestation',
                                version: '1'
                            },
                            {
                                attestationId: 'provision-of-true-information-attestation',
                                version: '1'
                            }
                        ],
                        persistedStatus: 'inactive',
                        licenseJurisdiction: 'ky'
                    },
                    updatedValues: {
                        dateOfRenewal: '2025-03-25T19:03:56+00:00',
                        dateOfExpiration: '2026-02-12',
                        privilegeId: 'OTA-NE-10',
                        compactTransactionId: '120060004893',
                        attestations: [
                            {
                                attestationId: 'personal-information-address-attestation',
                                version: '3'
                            },
                            {
                                attestationId: 'personal-information-home-state-attestation',
                                version: '1'
                            },
                            {
                                attestationId: 'jurisprudence-confirmation',
                                version: '1'
                            },
                            {
                                attestationId: 'scope-of-practice-attestation',
                                version: '1'
                            },
                            {
                                attestationId: 'not-under-investigation-attestation',
                                version: '1'
                            },
                            {
                                attestationId: 'discipline-no-current-encumbrance-attestation',
                                version: '1'
                            },
                            {
                                attestationId: 'discipline-no-prior-encumbrance-attestation',
                                version: '1'
                            },
                            {
                                attestationId: 'provision-of-true-information-attestation',
                                version: '1'
                            }
                        ],
                        persistedStatus: 'active'
                    }
                },
                {
                    dateOfUpdate: '2025-03-01T16:19:09+00:00',
                    type: 'privilegeUpdate',
                    updateType: 'renewal',
                    providerId: 'aa2e057d-6972-4a68-a55d-aad1c3d05278',
                    compact: 'octp',
                    jurisdiction: 'ne',
                    licenseType: 'occupational therapy assistant',
                    previous: {
                        dateOfIssuance: '2022-03-19T21:51:26+00:00',
                        dateOfRenewal: '2025-03-01T16:19:09+00:00',
                        dateOfExpiration: '2025-02-12',
                        dateOfUpdate: '2024-03-25T19:03:56+00:00',
                        privilegeId: 'OTA-NE-10',
                        compactTransactionId: '120060004893',
                        attestations: [
                            {
                                attestationId: 'personal-information-address-attestation',
                                version: '3'
                            },
                            {
                                attestationId: 'personal-information-home-state-attestation',
                                version: '1'
                            },
                            {
                                attestationId: 'jurisprudence-confirmation',
                                version: '1'
                            },
                            {
                                attestationId: 'scope-of-practice-attestation',
                                version: '1'
                            },
                            {
                                attestationId: 'not-under-investigation-attestation',
                                version: '1'
                            },
                            {
                                attestationId: 'discipline-no-current-encumbrance-attestation',
                                version: '1'
                            },
                            {
                                attestationId: 'discipline-no-prior-encumbrance-attestation',
                                version: '1'
                            },
                            {
                                attestationId: 'provision-of-true-information-attestation',
                                version: '1'
                            }
                        ],
                        persistedStatus: 'active',
                        licenseJurisdiction: 'ky'
                    },
                    updatedValues: {
                        dateOfRenewal: '2025-03-26T16:19:09+00:00',
                        dateOfExpiration: '2027-02-12',
                        privilegeId: 'OTA-NE-10',
                        compactTransactionId: '120060088901',
                        attestations: [
                            {
                                attestationId: 'personal-information-address-attestation',
                                version: '3'
                            },
                            {
                                attestationId: 'personal-information-home-state-attestation',
                                version: '1'
                            },
                            {
                                attestationId: 'jurisprudence-confirmation',
                                version: '1'
                            },
                            {
                                attestationId: 'scope-of-practice-attestation',
                                version: '1'
                            },
                            {
                                attestationId: 'not-under-investigation-attestation',
                                version: '1'
                            },
                            {
                                attestationId: 'discipline-no-current-encumbrance-attestation',
                                version: '1'
                            },
                            {
                                attestationId: 'discipline-no-prior-encumbrance-attestation',
                                version: '1'
                            },
                            {
                                attestationId: 'provision-of-true-information-attestation',
                                version: '1'
                            }
                        ]
                    }
                }
            ]
        };
        const license = LicenseSerializer.fromServer(data);

        // Test field values
        expect(license).to.be.an.instanceof(License);
        expect(license.id).to.equal('aa2e057d-6972-4a68-a55d-aad1c3d05278-ne-occupational therapy assistant');
        expect(license.compact).to.be.an.instanceof(Compact);
        expect(license.isPrivilege).to.equal(true);
        expect(license.licenseeId).to.equal(data.providerId);
        expect(license.issueState).to.be.an.instanceof(State);
        expect(license.mailingAddress).to.be.an.instanceof(Address);
        expect(license.issueState.abbrev).to.equal(data.jurisdiction);
        expect(license.issueDate).to.equal(data.dateOfIssuance);
        expect(license.renewalDate).to.equal(data.dateOfRenewal);
        expect(license.expireDate).to.equal(data.dateOfExpiration);
        expect(license.licenseType).to.equal(data.licenseType);
        expect(license.privilegeId).to.equal(data.privilegeId);
        expect(license.status).to.equal(data.status);
        expect(license.statusDescription).to.equal(null);
        expect(license.eligibility).to.equal(EligibilityStatus.NA);
        expect(license.adverseActions).to.be.an('array').with.length(1);
        expect(license.adverseActions[0]).to.be.an.instanceof(AdverseAction);
        expect(license.adverseActions[0].endDate).to.equal(data.adverseActions[0].effectiveLiftDate);

        // Test methods
        expect(license.issueDateDisplay()).to.equal(
            moment(data.dateOfIssuance, serverDateFormat).format(displayDateFormat)
        );
        expect(license.renewalDateDisplay()).to.equal(
            moment(data.dateOfRenewal, serverDateFormat).format(displayDateFormat)
        );
        expect(license.expireDateDisplay()).to.equal(
            moment(data.dateOfExpiration, serverDateFormat).format(displayDateFormat)
        );
        expect(license.isExpired()).to.equal(true);
        expect(license.isAdminDeactivated()).to.equal(false);
        expect(license.isCompactEligible()).to.equal(false);
        expect(license.displayName()).to.equal('Nebraska - occupational therapy assistant');
        expect(license.displayName(', ', true)).to.equal('Nebraska, OTA');
        expect(license.licenseTypeAbbreviation()).to.equal('OTA');
        expect(license.history.length).to.equal(0);
        expect(license.isEncumbered()).to.equal(false);
        expect(license.isLatestLiftedEncumbranceWithinWaitPeriod()).to.equal(true);
    });
    it('should populate isDeactivated correctly given license history (deactivation)', () => {
        const data = {
            dateOfUpdate: '2025-03-26T16:19:09+00:00',
            type: 'privilege',
            providerId: 'aa2e057d-6972-4a68-a55d-aad1c3d05278',
            compact: 'octp',
            jurisdiction: 'ne',
            licenseJurisdiction: 'ky',
            licenseType: 'occupational therapy assistant',
            dateOfIssuance: '2022-03-19T21:51:26+00:00',
            dateOfRenewal: '2025-03-26T16:19:09+00:00',
            dateOfExpiration: '2025-02-12',
            compactTransactionId: '120060088901',
            attestations: [],
            privilegeId: 'OTA-NE-10',
            persistedStatus: 'active',
            status: 'inactive',
        };
        const license = LicenseSerializer.fromServer(data);

        license.history = [ new LicenseHistoryItem({
            type: 'privilegeUpdate',
            updateType: 'deactivation',
            dateOfUpdate: '2025-05-01T15:27:35+00:00',
            effectiveDate: '2025-05-01',
            createDate: '2025-05-01T15:27:35+00:00',
            serverNote: 'Note'
        })];

        // Test field values
        expect(license.isAdminDeactivated()).to.equal(true);
    });
    it('should populate isDeactivated correctly given license history (homeJurisdictionChange)', () => {
        const data = {
            dateOfUpdate: '2025-03-26T16:19:09+00:00',
            type: 'privilege',
            providerId: 'aa2e057d-6972-4a68-a55d-aad1c3d05278',
            compact: 'octp',
            jurisdiction: 'ne',
            licenseJurisdiction: 'ky',
            licenseType: 'occupational therapy assistant',
            dateOfIssuance: '2022-03-19T21:51:26+00:00',
            dateOfRenewal: '2025-03-26T16:19:09+00:00',
            dateOfExpiration: '2025-02-12',
            compactTransactionId: '120060088901',
            attestations: [],
            privilegeId: 'OTA-NE-10',
            persistedStatus: 'active',
            status: 'inactive',
        };

        const license = LicenseSerializer.fromServer(data);

        license.history = [ new LicenseHistoryItem({
            type: 'privilegeUpdate',
            updateType: 'homeJurisdictionChange',
            dateOfUpdate: '2025-05-01T15:27:35+00:00',
            effectiveDate: '2025-05-01',
            createDate: '2025-05-01T15:27:35+00:00',
            serverNote: 'Note'
        })];

        // Test field values
<<<<<<< HEAD
        expect(license.isAdminDeactivated()).to.equal(true);
=======
        expect(license.isDeactivated()).to.equal(true);
        expect(license.isLatestLiftedEncumbranceWithinWaitPeriod()).to.equal(false);
    });
    it('should return false when isLatestLiftedEncumbranceWithinWaitPeriod called with no adverse actions', () => {
        const license = new License();

        expect(license.isLatestLiftedEncumbranceWithinWaitPeriod()).to.equal(false);
    });
    it('should return false when isLatestLiftedEncumbranceWithinWaitPeriod called with all active encumbrances (no endDate)', () => {
        const license = new License({
            adverseActions: [
                new AdverseAction({
                    creationDate: '2024-01-01T00:00:00Z',
                    startDate: '2024-01-01',
                    endDate: null
                }),
                new AdverseAction({
                    creationDate: '2024-02-01T00:00:00Z',
                    startDate: '2024-01-01',
                    endDate: null
                })
            ]
        });

        expect(license.isLatestLiftedEncumbranceWithinWaitPeriod()).to.equal(false);
    });
    it('should return true when isLatestLiftedEncumbranceWithinWaitPeriod called with latest non-active encumbrance endDate within 2 years', () => {
        const oneYearAgo = moment().subtract(1, 'year').format(serverDateFormat);
        const license = new License({
            adverseActions: [
                new AdverseAction({
                    creationDate: '2020-01-01T00:00:00Z',
                    startDate: '2020-01-01',
                    endDate: '2020-06-01'
                }),
                new AdverseAction({
                    creationDate: '2021-01-01T00:00:00Z',
                    startDate: '2021-01-01',
                    endDate: oneYearAgo
                })
            ]
        });

        expect(license.isLatestLiftedEncumbranceWithinWaitPeriod()).to.equal(true);
    });
    it('should return false when isLatestLiftedEncumbranceWithinWaitPeriod called with latest non-active encumbrance endDate more than 2 years ago', () => {
        const threeYearsAgo = moment().subtract(3, 'years').format(serverDateFormat);
        const license = new License({
            adverseActions: [
                new AdverseAction({
                    creationDate: '2020-01-01T00:00:00Z',
                    startDate: '2020-01-01',
                    endDate: '2020-06-01'
                }),
                new AdverseAction({
                    creationDate: '2021-01-01T00:00:00Z',
                    startDate: '2021-01-01',
                    endDate: threeYearsAgo
                })
            ]
        });

        expect(license.isLatestLiftedEncumbranceWithinWaitPeriod()).to.equal(false);
    });
    it('should handle mixed active and non-active encumbrances correctly in isLatestLiftedEncumbranceWithinWaitPeriod', () => {
        const recentEndDate = moment().subtract(6, 'months').format(serverDateFormat);
        const license = new License({
            adverseActions: [
                new AdverseAction({
                    creationDate: '2024-01-01T00:00:00Z',
                    startDate: '2024-01-01',
                    endDate: null // Active encumbrance
                }),
                new AdverseAction({
                    creationDate: '2021-01-01T00:00:00Z',
                    startDate: '2021-01-01',
                    endDate: recentEndDate // Non-active encumbrance within 2 years
                }),
                new AdverseAction({
                    creationDate: '2020-01-01T00:00:00Z',
                    startDate: '2020-01-01',
                    endDate: '2020-06-01' // Non-active encumbrance more than 2 years ago
                })
            ]
        });

        // Should return true because the encumbrance with recentEndDate (6 months ago) is within 2 years
        expect(license.isLatestLiftedEncumbranceWithinWaitPeriod()).to.equal(true);
    });
    it('should handle edge case of exactly 2 years ago in isLatestLiftedEncumbranceWithinWaitPeriod', () => {
        const exactlyTwoYearsAgo = moment().subtract(2, 'years').format(serverDateFormat);
        const license = new License({
            adverseActions: [
                new AdverseAction({
                    creationDate: '2020-01-01T00:00:00Z',
                    startDate: '2020-01-01',
                    endDate: exactlyTwoYearsAgo
                })
            ]
        });

        // Should return false because exactly 2 years ago is not "within" the last 2 years
        expect(license.isLatestLiftedEncumbranceWithinWaitPeriod()).to.equal(false);
    });
    it('should handle edge case of just under 2 years ago in isLatestLiftedEncumbranceWithinWaitPeriod', () => {
        const justUnderTwoYears = moment().subtract(2, 'years').add(1, 'day').format(serverDateFormat);
        const license = new License({
            adverseActions: [
                new AdverseAction({
                    creationDate: '2020-01-01T00:00:00Z',
                    startDate: '2020-01-01',
                    endDate: justUnderTwoYears
                })
            ]
        });

        // Should return true because just under 2 years ago is within the last 2 years
        expect(license.isLatestLiftedEncumbranceWithinWaitPeriod()).to.equal(true);
>>>>>>> 3ab3840c
    });
});<|MERGE_RESOLUTION|>--- conflicted
+++ resolved
@@ -626,10 +626,7 @@
         })];
 
         // Test field values
-<<<<<<< HEAD
         expect(license.isAdminDeactivated()).to.equal(true);
-=======
-        expect(license.isDeactivated()).to.equal(true);
         expect(license.isLatestLiftedEncumbranceWithinWaitPeriod()).to.equal(false);
     });
     it('should return false when isLatestLiftedEncumbranceWithinWaitPeriod called with no adverse actions', () => {
@@ -747,6 +744,5 @@
 
         // Should return true because just under 2 years ago is within the last 2 years
         expect(license.isLatestLiftedEncumbranceWithinWaitPeriod()).to.equal(true);
->>>>>>> 3ab3840c
     });
 });