--- conflicted
+++ resolved
@@ -14,14 +14,10 @@
  * @return {AxiosInterceptor} Function that amends the outgoing client API request.
  */
 export const requestSuccess = () => async (requestConfig) => {
-<<<<<<< HEAD
-    const licenseeUserEndPoints = ['/v1/provider-users/me', '/v1/purchases/privileges/options'];
-=======
     // Endpoints in the below list are accessible to users who are logged in via the licensee userpool
     // and as such require sending that token to authorize their use. All other endpoints are only accessible
     // by users logged in via the staff user pool and will therefor send those tokens to authorize.
-    const licenseeUserEndPoints = ['/v1/provider-users/me'];
->>>>>>> 961ada4a
+    const licenseeUserEndPoints = ['/v1/provider-users/me', '/v1/purchases/privileges/options'];
     const { headers, url } = requestConfig;
     let authToken;
     let authTokenType;
