//
//  mock.data.ts
//  InspiringApps modules
//
//  Created by InspiringApps on 5/6/20.
//
import { serverDateFormat, serverDatetimeFormat } from '@/app.config';
import moment from 'moment';

export const userData = {
    id: 'userId',
    email: 'mock.account@example.com',
    firstName: 'Jane',
    lastName: 'Doe',
};

export const staffAccount = {
    userId: '1',
    attributes: {
        givenName: 'Jane',
        familyName: 'Doe',
        email: 'test@example.com',
    },
    permissions: {
        octp: {
            actions: {
                admin: true,
                readPrivate: true,
                readSsn: true,
            },
            jurisdictions: {
                al: {
                    actions: {
                        admin: true,
                        write: true,
                        readPrivate: true,
                        readSsn: true,
                    },
                },
                co: {
                    actions: {
                        admin: true,
                        write: true,
                        readPrivate: true,
                        readSsn: true,
                    },
                },
                ky: {
                    actions: {
                        admin: false,
                        write: true,
                        readPrivate: true,
                        readSsn: true,
                    },
                },
                ne: {
                    actions: {
                        admin: false,
                        write: true,
                        readPrivate: true,
                        readSsn: true,
                    },
                },
                oh: {
                    actions: {
                        admin: false,
                        write: true,
                        readPrivate: true,
                        readSsn: true,
                    },
                },
                nv: {
                    actions: {
                        admin: true,
                        write: true,
                        readPrivate: true,
                        readSsn: true,
                    },
                },
                ma: {
                    actions: {
                        admin: true,
                        write: true,
                        readPrivate: true,
                        readSsn: true,
                    },
                },
            },
        },
        aslp: {
            actions: {
                admin: true,
                readPrivate: true,
                readSsn: true,
            },
            jurisdictions: {
                ak: {
                    actions: {
                        admin: true,
                        write: true,
                        readPrivate: true,
                        readSsn: true,
                    },
                },
                ar: {
                    actions: {
                        admin: true,
                        write: true,
                        readPrivate: true,
                        readSsn: true,
                    },
                },
                co: {
                    actions: {
                        admin: true,
                        write: true,
                        readPrivate: true,
                        readSsn: true,
                    },
                },
            },
        },
        coun: {
            actions: {
                admin: true,
                readPrivate: true,
                readSsn: true,
            },
            jurisdictions: {
                al: {
                    actions: {
                        admin: true,
                        write: true,
                        readPrivate: true,
                        readSsn: true,
                    },
                },
                co: {
                    actions: {
                        admin: true,
                        write: true,
                        readPrivate: true,
                        readSsn: true,
                    },
                },
                ky: {
                    actions: {
                        admin: true,
                        write: true,
                        readPrivate: true,
                        readSsn: true,
                    },
                },
            },
        },
    },
};

export const uploadRequestData = {
    upload: {
        url: `https://example.com`,
        fields: {
            field1: 'field1',
            field2: 'field2',
            field3: 'field3',
        },
    },
};

export const privilegePurchaseOptionsResponse = {
    items: [
        {
            compactAbbr: 'octp',
            compactCommissionFee: {
                feeType: 'FLAT_RATE',
                feeAmount: 3.5
            },
            transactionFeeConfiguration: {
                licenseeCharges: {
                    active: true,
                    chargeType: 'FLAT_FEE_PER_PRIVILEGE',
                    chargeAmount: 2
                }
            },
            type: 'compact',
            isSandbox: true,
            paymentProcessorPublicFields: {
                apiLoginId: process.env.VUE_APP_MOCK_API_PAYMENT_LOGIN_ID,
                publicClientKey: process.env.VUE_APP_MOCK_API_PAYMENT_CLIENT_KEY,
            },
        },
        {
            jurisdictionName: 'kentucky',
            postalAbbreviation: 'ky',
            compact: 'octp',
            privilegeFees: [
                {
                    licenseTypeAbbreviation: 'ot',
                    amount: 200
                },
                {
                    licenseTypeAbbreviation: 'ota',
                    amount: 100
                }
            ],
            militaryDiscount: {
                active: true,
                discountType: 'FLAT_RATE',
                discountAmount: 10
            },
            jurisprudenceRequirements: {
                required: true,
                linkToDocumentation: 'https://example.com',
            },
            type: 'jurisdiction'
        },
        {
            jurisdictionName: 'nebraska',
            postalAbbreviation: 'ne',
            compact: 'octp',
            privilegeFees: [
                {
                    licenseTypeAbbreviation: 'ot',
                    amount: 200
                },
                {
                    licenseTypeAbbreviation: 'ota',
                    amount: 100
                }
            ],
            militaryDiscount: {
                active: true,
                discountType: 'FLAT_RATE',
                discountAmount: 10
            },
            jurisprudenceRequirements: {
                required: true
            },
            type: 'jurisdiction'
        },
        {
            jurisdictionName: 'ohio',
            postalAbbreviation: 'oh',
            compact: 'octp',
            privilegeFees: [
                {
                    licenseTypeAbbreviation: 'ot',
                    amount: 200
                },
                {
                    licenseTypeAbbreviation: 'ota',
                    amount: 100
                }
            ],
            militaryDiscount: {
                active: true,
                discountType: 'FLAT_RATE',
                discountAmount: 10
            },
            jurisprudenceRequirements: {
                required: true
            },
            type: 'jurisdiction'
        },
        {
            jurisdictionName: 'massachusetts',
            postalAbbreviation: 'ma',
            compact: 'octp',
            privilegeFees: [
                {
                    licenseTypeAbbreviation: 'ot',
                    amount: 200
                },
                {
                    licenseTypeAbbreviation: 'ota',
                    amount: 100
                }
            ],
            militaryDiscount: {
                active: false,
                discountType: 'FLAT_RATE',
                discountAmount: 10
            },
            jurisprudenceRequirements: {
                required: true
            },
            type: 'jurisdiction'
        },
        {
            jurisdictionName: 'vermont',
            postalAbbreviation: 'vt',
            compact: 'octp',
            privilegeFees: [
                {
                    licenseTypeAbbreviation: 'ot',
                    amount: 200
                },
                {
                    licenseTypeAbbreviation: 'ota',
                    amount: 100
                }
            ],
            militaryDiscount: {
                active: false,
                discountType: 'FLAT_RATE',
                discountAmount: 10
            },
            jurisprudenceRequirements: {
                required: true
            },
            type: 'jurisdiction'
        },
        {
            jurisdictionName: 'virginia',
            postalAbbreviation: 'va',
            compact: 'octp',
            privilegeFees: [
                {
                    licenseTypeAbbreviation: 'ot',
                    amount: 200
                },
                {
                    licenseTypeAbbreviation: 'ota',
                    amount: 100
                }
            ],
            militaryDiscount: {
                active: false,
                discountType: 'FLAT_RATE',
                discountAmount: 10
            },
            jurisprudenceRequirements: {
                required: false
            },
            type: 'jurisdiction'
        },
        {
            jurisdictionName: 'colorado',
            postalAbbreviation: 'co',
            compact: 'octp',
            privilegeFees: [
                {
                    licenseTypeAbbreviation: 'ot',
                    amount: 200
                },
                {
                    licenseTypeAbbreviation: 'ota',
                    amount: 100
                }
            ],
            militaryDiscount: {
                active: false,
                discountType: 'FLAT_RATE',
                discountAmount: 10
            },
            jurisprudenceRequirements: {
                required: true,
                linkToDocumentation: 'https://example.com',
            },
            type: 'jurisdiction'
        },
        {
            jurisdictionName: 'maine',
            postalAbbreviation: 'me',
            compact: 'octp',
            privilegeFees: [
                {
                    licenseTypeAbbreviation: 'ot',
                    amount: 250
                },
                {
                    licenseTypeAbbreviation: 'ota',
                    amount: 100
                }
            ],
            militaryDiscount: {
                active: false,
                discountType: 'FLAT_RATE',
                discountAmount: 10
            },
            jurisprudenceRequirements: {
                required: true
            },
            type: 'jurisdiction'
        },
        {
            jurisdictionName: 'connecticut',
            postalAbbreviation: 'ct',
            compact: 'octp',
            privilegeFees: [
                {
                    licenseTypeAbbreviation: 'ot',
                    amount: 200
                },
                {
                    licenseTypeAbbreviation: 'ota',
                    amount: 110
                }
            ],
            militaryDiscount: {
                active: false,
                discountType: 'FLAT_RATE',
                discountAmount: 10
            },
            jurisprudenceRequirements: {
                required: false
            },
            type: 'jurisdiction'
        },
        {
            jurisdictionName: 'rhode island',
            postalAbbreviation: 'ri',
            compact: 'octp',
            privilegeFees: [
                {
                    licenseTypeAbbreviation: 'ot',
                    amount: 200
                },
                {
                    licenseTypeAbbreviation: 'ota',
                    amount: 100
                }
            ],
            militaryDiscount: {
                active: false,
                discountType: 'FLAT_RATE',
                discountAmount: 10
            },
            jurisprudenceRequirements: {
                required: true
            },
            type: 'jurisdiction'
        },
        {
            jurisdictionName: 'nevada',
            postalAbbreviation: 'nv',
            compact: 'octp',
            privilegeFees: [
                {
                    licenseTypeAbbreviation: 'ot',
                    amount: 200
                },
                {
                    licenseTypeAbbreviation: 'ota',
                    amount: 100
                }
            ],
            militaryDiscount: {
                active: false,
                discountType: 'FLAT_RATE',
                discountAmount: 10
            },
            jurisprudenceRequirements: {
                required: true
            },
            type: 'jurisdiction'
        },
        {
            jurisdictionName: 'kansas',
            postalAbbreviation: 'ks',
            compact: 'octp',
            privilegeFees: [
                {
                    licenseTypeAbbreviation: 'ot',
                    amount: 150
                },
                {
                    licenseTypeAbbreviation: 'ota',
                    amount: 100
                }
            ],
            militaryDiscount: {
                active: false,
                discountType: 'FLAT_RATE',
                discountAmount: 10
            },
            jurisprudenceRequirements: {
                required: false
            },
            type: 'jurisdiction'
        },
        {
            jurisdictionName: 'alaska',
            postalAbbreviation: 'ak',
            compact: 'octp',
            privilegeFees: [
                {
                    licenseTypeAbbreviation: 'ot',
                    amount: 100
                },
                {
                    licenseTypeAbbreviation: 'ota',
                    amount: 100
                }
            ],
            militaryDiscount: {
                active: false,
                discountType: 'FLAT_RATE',
                discountAmount: 10
            },
            jurisprudenceRequirements: {
                required: true,
                linkToDocumentation: 'https://example.com',
            },
            type: 'jurisdiction'
        },
        {
            jurisdictionName: 'arkansas',
            postalAbbreviation: 'ar',
            compact: 'octp',
            privilegeFees: [
                {
                    licenseTypeAbbreviation: 'ot',
                    amount: 200
                },
                {
                    licenseTypeAbbreviation: 'ota',
                    amount: 100
                }
            ],
            militaryDiscount: {
                active: false,
                discountType: 'FLAT_RATE',
                discountAmount: 10
            },
            jurisprudenceRequirements: {
                required: true
            },
            type: 'jurisdiction'
        },
        {
            jurisdictionName: 'alabama',
            postalAbbreviation: 'al',
            compact: 'octp',
            privilegeFees: [
                {
                    licenseTypeAbbreviation: 'ot',
                    amount: 200
                },
                {
                    licenseTypeAbbreviation: 'ota',
                    amount: 100
                }
            ],
            militaryDiscount: {
                active: false,
                discountType: 'FLAT_RATE',
                discountAmount: 10
            },
            jurisprudenceRequirements: {
                required: true
            },
            type: 'jurisdiction'
        },
        {
            jurisdictionName: 'montana',
            postalAbbreviation: 'mt',
            compact: 'octp',
            privilegeFees: [
                {
                    licenseTypeAbbreviation: 'ot',
                    amount: 200
                },
                {
                    licenseTypeAbbreviation: 'ota',
                    amount: 100
                }
            ],
            militaryDiscount: {
                active: false,
                discountType: 'FLAT_RATE',
                discountAmount: 10
            },
            jurisprudenceRequirements: {
                required: false
            },
            type: 'jurisdiction'
        },
        {
            jurisdictionName: 'maryland',
            postalAbbreviation: 'md',
            compact: 'octp',
            privilegeFees: [
                {
                    licenseTypeAbbreviation: 'ot',
                    amount: 200
                },
                {
                    licenseTypeAbbreviation: 'ota',
                    amount: 100
                }
            ],
            militaryDiscount: {
                active: false,
                discountType: 'FLAT_RATE',
                discountAmount: 10
            },
            jurisprudenceRequirements: {
                required: false
            },
            type: 'jurisdiction'
        },
        {
            jurisdictionName: 'utah',
            postalAbbreviation: 'ut',
            compact: 'octp',
            privilegeFees: [
                {
                    licenseTypeAbbreviation: 'ot',
                    amount: 200
                },
                {
                    licenseTypeAbbreviation: 'ota',
                    amount: 100
                }
            ],
            militaryDiscount: {
                active: false,
                discountType: 'FLAT_RATE',
                discountAmount: 10
            },
            jurisprudenceRequirements: {
                required: false
            },
            type: 'jurisdiction'
        },
        {
            jurisdictionName: 'new mexico',
            postalAbbreviation: 'nm',
            compact: 'octp',
            privilegeFees: [
                {
                    licenseTypeAbbreviation: 'ot',
                    amount: 200
                },
                {
                    licenseTypeAbbreviation: 'ota',
                    amount: 100
                }
            ],
            militaryDiscount: {
                active: false,
                discountType: 'FLAT_RATE',
                discountAmount: 10
            },
            jurisprudenceRequirements: {
                required: false
            },
            type: 'jurisdiction'
        },
        {
            jurisdictionName: 'oklahoma',
            postalAbbreviation: 'ok',
            compact: 'octp',
            privilegeFees: [
                {
                    licenseTypeAbbreviation: 'ot',
                    amount: 200
                },
                {
                    licenseTypeAbbreviation: 'ota',
                    amount: 100
                }
            ],
            militaryDiscount: {
                active: false,
                discountType: 'FLAT_RATE',
                discountAmount: 10
            },
            jurisprudenceRequirements: {
                required: false
            },
            type: 'jurisdiction'
        },
        {
            jurisdictionName: 'washington',
            postalAbbreviation: 'wa',
            compact: 'octp',
            privilegeFees: [
                {
                    licenseTypeAbbreviation: 'ot',
                    amount: 200
                },
                {
                    licenseTypeAbbreviation: 'ota',
                    amount: 100
                }
            ],
            militaryDiscount: {
                active: false,
                discountType: 'FLAT_RATE',
                discountAmount: 10
            },
            jurisprudenceRequirements: {
                required: false
            },
            type: 'jurisdiction'
        },
        {
            jurisdictionName: 'oregon',
            postalAbbreviation: 'or',
            compact: 'octp',
            privilegeFees: [
                {
                    licenseTypeAbbreviation: 'ot',
                    amount: 200
                },
                {
                    licenseTypeAbbreviation: 'ota',
                    amount: 100
                }
            ],
            militaryDiscount: {
                active: false,
                discountType: 'FLAT_RATE',
                discountAmount: 10
            },
            jurisprudenceRequirements: {
                required: false
            },
            type: 'jurisdiction'
        },
        {
            jurisdictionName: 'new hampshire',
            postalAbbreviation: 'nh',
            compact: 'octp',
            privilegeFees: [
                {
                    licenseTypeAbbreviation: 'ot',
                    amount: 200
                },
                {
                    licenseTypeAbbreviation: 'ota',
                    amount: 100
                }
            ],
            militaryDiscount: {
                active: false,
                discountType: 'FLAT_RATE',
                discountAmount: 10
            },
            jurisprudenceRequirements: {
                required: false
            },
            type: 'jurisdiction'
        },
    ],
    pagination: {
        pageSize: 100,
        prevLastKey: null,
        lastKey: null
    }
};

export const licensees = {
    prevLastKey: 'xyz',
    lastKey: 'abc',
    providers: [
        {
            currentHomeJurisdiction: 'co',
            privileges: [
                {
                    dateOfUpdate: moment().subtract(7, 'months').format(serverDateFormat),
                    type: 'privilege',
                    providerId: 'f47ac10b-58cc-4372-a567-0e02b2c3d479',
                    compact: 'octp',
                    jurisdiction: 'ne',
                    licenseJurisdiction: 'co',
                    licenseType: 'occupational therapy assistant',
                    dateOfIssuance: moment().subtract(2, 'years').subtract(7, 'months').format(serverDateFormat),
                    dateOfRenewal: moment().subtract(2, 'months').format(serverDateFormat),
                    dateOfExpiration: moment().add(10, 'months').format(serverDateFormat),
                    compactTransactionId: '120060088902',
                    attestations: [
                        {
                            attestationId: 'personal-information-address-attestation',
                            version: '3'
                        },
                        {
                            attestationId: 'personal-information-home-state-attestation',
                            version: '1'
                        },
                        {
                            attestationId: 'jurisprudence-confirmation',
                            version: '1'
                        },
                        {
                            attestationId: 'scope-of-practice-attestation',
                            version: '1'
                        },
                        {
                            attestationId: 'not-under-investigation-attestation',
                            version: '1'
                        },
                        {
                            attestationId: 'discipline-no-current-encumbrance-attestation',
                            version: '1'
                        },
                        {
                            attestationId: 'discipline-no-prior-encumbrance-attestation',
                            version: '1'
                        },
                        {
                            attestationId: 'provision-of-true-information-attestation',
                            version: '1'
                        }
                    ],
                    privilegeId: 'OTA-NE-11',
                    persistedStatus: 'active',
                    status: 'active',
                    history: [
                        {
                            dateOfUpdate: moment().subtract(1, 'years').subtract(7, 'months').format(serverDateFormat),
                            type: 'privilegeUpdate',
                            updateType: 'deactivation',
                            providerId: 'f47ac10b-58cc-4372-a567-0e02b2c3d479',
                            compact: 'octp',
                            jurisdiction: 'ne',
                            licenseType: 'occupational therapy assistant',
                            previous: {
                                dateOfIssuance: '2025-03-19T21:51:26+00:00',
                                dateOfRenewal: '2025-03-19T21:51:26+00:00',
                                dateOfExpiration: '2026-02-12',
                                dateOfUpdate: '2022-03-19T21:51:26+00:00',
                                privilegeId: 'OTA-NE-11',
                                compactTransactionId: '120059525523',
                                attestations: [
                                    {
                                        attestationId: 'personal-information-address-attestation',
                                        version: '3'
                                    },
                                    {
                                        attestationId: 'personal-information-home-state-attestation',
                                        version: '1'
                                    },
                                    {
                                        attestationId: 'jurisprudence-confirmation',
                                        version: '1'
                                    },
                                    {
                                        attestationId: 'scope-of-practice-attestation',
                                        version: '1'
                                    },
                                    {
                                        attestationId: 'not-under-investigation-attestation',
                                        version: '1'
                                    },
                                    {
                                        attestationId: 'discipline-no-current-encumbrance-attestation',
                                        version: '1'
                                    },
                                    {
                                        attestationId: 'discipline-no-prior-encumbrance-attestation',
                                        version: '1'
                                    },
                                    {
                                        attestationId: 'provision-of-true-information-attestation',
                                        version: '1'
                                    }
                                ],
                                persistedStatus: 'active',
                                licenseJurisdiction: 'co'
                            },
                            updatedValues: {
                                persistedStatus: 'inactive'
                            }
                        },
                        {
                            dateOfUpdate: moment().subtract(1, 'years').subtract(2, 'months').format(serverDateFormat),
                            type: 'privilegeUpdate',
                            updateType: 'renewal',
                            providerId: 'f47ac10b-58cc-4372-a567-0e02b2c3d479',
                            compact: 'octp',
                            jurisdiction: 'ne',
                            licenseType: 'occupational therapy assistant',
                            previous: {
                                dateOfIssuance: '2025-03-19T21:51:26+00:00',
                                dateOfRenewal: '2022-08-19T19:03:56+00:00',
                                dateOfExpiration: '2026-02-12',
                                dateOfUpdate: '2022-03-19T22:02:17+00:00',
                                privilegeId: 'OTA-NE-11',
                                compactTransactionId: '120059525523',
                                attestations: [
                                    {
                                        attestationId: 'personal-information-address-attestation',
                                        version: '3'
                                    },
                                    {
                                        attestationId: 'personal-information-home-state-attestation',
                                        version: '1'
                                    },
                                    {
                                        attestationId: 'jurisprudence-confirmation',
                                        version: '1'
                                    },
                                    {
                                        attestationId: 'scope-of-practice-attestation',
                                        version: '1'
                                    },
                                    {
                                        attestationId: 'not-under-investigation-attestation',
                                        version: '1'
                                    },
                                    {
                                        attestationId: 'discipline-no-current-encumbrance-attestation',
                                        version: '1'
                                    },
                                    {
                                        attestationId: 'discipline-no-prior-encumbrance-attestation',
                                        version: '1'
                                    },
                                    {
                                        attestationId: 'provision-of-true-information-attestation',
                                        version: '1'
                                    }
                                ],
                                persistedStatus: 'inactive',
                                licenseJurisdiction: 'ca'
                            },
                            updatedValues: {
                                dateOfRenewal: '2025-03-25T19:03:56+00:00',
                                dateOfExpiration: '2026-02-12',
                                privilegeId: 'OTA-NE-11',
                                compactTransactionId: '120060004894',
                                attestations: [
                                    {
                                        attestationId: 'personal-information-address-attestation',
                                        version: '3'
                                    },
                                    {
                                        attestationId: 'personal-information-home-state-attestation',
                                        version: '1'
                                    },
                                    {
                                        attestationId: 'jurisprudence-confirmation',
                                        version: '1'
                                    },
                                    {
                                        attestationId: 'scope-of-practice-attestation',
                                        version: '1'
                                    },
                                    {
                                        attestationId: 'not-under-investigation-attestation',
                                        version: '1'
                                    },
                                    {
                                        attestationId: 'discipline-no-current-encumbrance-attestation',
                                        version: '1'
                                    },
                                    {
                                        attestationId: 'discipline-no-prior-encumbrance-attestation',
                                        version: '1'
                                    },
                                    {
                                        attestationId: 'provision-of-true-information-attestation',
                                        version: '1'
                                    }
                                ],
                                persistedStatus: 'active'
                            }
                        },
                        {
                            dateOfUpdate: moment().subtract(2, 'months').format(serverDateFormat),
                            type: 'privilegeUpdate',
                            updateType: 'renewal',
                            providerId: 'f47ac10b-58cc-4372-a567-0e02b2c3d479',
                            compact: 'octp',
                            jurisdiction: 'ne',
                            licenseType: 'occupational therapy assistant',
                            previous: {
                                dateOfIssuance: '2022-03-19T21:51:26+00:00',
                                dateOfRenewal: '2024-03-01T16:19:09+00:00',
                                dateOfExpiration: '2026-02-12',
                                dateOfUpdate: '2024-03-25T19:03:56+00:00',
                                privilegeId: 'OTA-NE-11',
                                compactTransactionId: '120060004894',
                                attestations: [
                                    {
                                        attestationId: 'personal-information-address-attestation',
                                        version: '3'
                                    },
                                    {
                                        attestationId: 'personal-information-home-state-attestation',
                                        version: '1'
                                    },
                                    {
                                        attestationId: 'jurisprudence-confirmation',
                                        version: '1'
                                    },
                                    {
                                        attestationId: 'scope-of-practice-attestation',
                                        version: '1'
                                    },
                                    {
                                        attestationId: 'not-under-investigation-attestation',
                                        version: '1'
                                    },
                                    {
                                        attestationId: 'discipline-no-current-encumbrance-attestation',
                                        version: '1'
                                    },
                                    {
                                        attestationId: 'discipline-no-prior-encumbrance-attestation',
                                        version: '1'
                                    },
                                    {
                                        attestationId: 'provision-of-true-information-attestation',
                                        version: '1'
                                    }
                                ],
                                persistedStatus: 'active',
                                licenseJurisdiction: 'ky'
                            },
                            updatedValues: {
                                dateOfRenewal: '2025-03-26T16:19:09+00:00',
                                dateOfExpiration: '2027-02-12',
                                privilegeId: 'OTA-NE-11',
                                compactTransactionId: '120060088902',
                                attestations: [
                                    {
                                        attestationId: 'personal-information-address-attestation',
                                        version: '3'
                                    },
                                    {
                                        attestationId: 'personal-information-home-state-attestation',
                                        version: '1'
                                    },
                                    {
                                        attestationId: 'jurisprudence-confirmation',
                                        version: '1'
                                    },
                                    {
                                        attestationId: 'scope-of-practice-attestation',
                                        version: '1'
                                    },
                                    {
                                        attestationId: 'not-under-investigation-attestation',
                                        version: '1'
                                    },
                                    {
                                        attestationId: 'discipline-no-current-encumbrance-attestation',
                                        version: '1'
                                    },
                                    {
                                        attestationId: 'discipline-no-prior-encumbrance-attestation',
                                        version: '1'
                                    },
                                    {
                                        attestationId: 'provision-of-true-information-attestation',
                                        version: '1'
                                    }
                                ]
                            }
                        }
                    ]
                },
                {
                    dateOfUpdate: moment().subtract(3, 'months').format(serverDateFormat),
                    type: 'privilege',
                    providerId: 'f47ac10b-58cc-4372-a567-0e02b2c3d479',
                    compact: 'octp',
                    jurisdiction: 'oh',
                    licenseJurisdiction: 'ca',
                    licenseType: 'occupational therapist',
                    dateOfIssuance: moment().subtract(2, 'years').subtract(3, 'months').format(serverDateFormat),
                    dateOfRenewal: moment().subtract(3, 'months').format(serverDateFormat),
                    dateOfExpiration: moment().add(9, 'months').format(serverDateFormat),
                    compactTransactionId: '120060088903',
                    attestations: [
                        {
                            attestationId: 'personal-information-address-attestation',
                            version: '3'
                        },
                        {
                            attestationId: 'personal-information-home-state-attestation',
                            version: '1'
                        },
                        {
                            attestationId: 'jurisprudence-confirmation',
                            version: '1'
                        },
                        {
                            attestationId: 'scope-of-practice-attestation',
                            version: '1'
                        },
                        {
                            attestationId: 'not-under-investigation-attestation',
                            version: '1'
                        },
                        {
                            attestationId: 'discipline-no-current-encumbrance-attestation',
                            version: '1'
                        },
                        {
                            attestationId: 'discipline-no-prior-encumbrance-attestation',
                            version: '1'
                        },
                        {
                            attestationId: 'provision-of-true-information-attestation',
                            version: '1'
                        }
                    ],
                    privilegeId: 'OTA-OH-12',
                    persistedStatus: 'active',
                    status: 'active',
                    history: [
                        {
                            dateOfUpdate: moment().subtract(7, 'months').format(serverDateFormat),
                            type: 'privilegeUpdate',
                            updateType: 'deactivation',
                            providerId: 'f47ac10b-58cc-4372-a567-0e02b2c3d479',
                            compact: 'octp',
                            jurisdiction: 'oh',
                            licenseType: 'occupational therapist',
                            previous: {
                                dateOfIssuance: '2025-03-19T21:51:26+00:00',
                                dateOfRenewal: '2025-03-19T21:51:26+00:00',
                                dateOfExpiration: '2026-02-12',
                                dateOfUpdate: '2022-03-19T21:51:26+00:00',
                                privilegeId: 'OTA-OH-12',
                                compactTransactionId: '120059525524',
                                attestations: [
                                    {
                                        attestationId: 'personal-information-address-attestation',
                                        version: '3'
                                    },
                                    {
                                        attestationId: 'personal-information-home-state-attestation',
                                        version: '1'
                                    },
                                    {
                                        attestationId: 'jurisprudence-confirmation',
                                        version: '1'
                                    },
                                    {
                                        attestationId: 'scope-of-practice-attestation',
                                        version: '1'
                                    },
                                    {
                                        attestationId: 'not-under-investigation-attestation',
                                        version: '1'
                                    },
                                    {
                                        attestationId: 'discipline-no-current-encumbrance-attestation',
                                        version: '1'
                                    },
                                    {
                                        attestationId: 'discipline-no-prior-encumbrance-attestation',
                                        version: '1'
                                    },
                                    {
                                        attestationId: 'provision-of-true-information-attestation',
                                        version: '1'
                                    }
                                ],
                                persistedStatus: 'active',
                                licenseJurisdiction: 'ca'
                            },
                            updatedValues: {
                                persistedStatus: 'inactive'
                            }
                        },
                        {
                            dateOfUpdate: moment().subtract(6, 'months').format(serverDateFormat),
                            type: 'privilegeUpdate',
                            updateType: 'renewal',
                            providerId: 'f47ac10b-58cc-4372-a567-0e02b2c3d479',
                            compact: 'octp',
                            jurisdiction: 'oh',
                            licenseType: 'occupational therapist',
                            previous: {
                                dateOfIssuance: '2022-03-19T21:51:26+00:00',
                                dateOfRenewal: '2024-03-01T16:19:09+00:00',
                                dateOfExpiration: '2026-02-12',
                                dateOfUpdate: '2024-03-25T19:03:56+00:00',
                                privilegeId: 'OTA-OH-12',
                                compactTransactionId: '120060004895',
                                attestations: [
                                    {
                                        attestationId: 'personal-information-address-attestation',
                                        version: '3'
                                    },
                                    {
                                        attestationId: 'personal-information-home-state-attestation',
                                        version: '1'
                                    },
                                    {
                                        attestationId: 'jurisprudence-confirmation',
                                        version: '1'
                                    },
                                    {
                                        attestationId: 'scope-of-practice-attestation',
                                        version: '1'
                                    },
                                    {
                                        attestationId: 'not-under-investigation-attestation',
                                        version: '1'
                                    },
                                    {
                                        attestationId: 'discipline-no-current-encumbrance-attestation',
                                        version: '1'
                                    },
                                    {
                                        attestationId: 'discipline-no-prior-encumbrance-attestation',
                                        version: '1'
                                    },
                                    {
                                        attestationId: 'provision-of-true-information-attestation',
                                        version: '1'
                                    }
                                ],
                                persistedStatus: 'active',
                                licenseJurisdiction: 'ca'
                            },
                            updatedValues: {
                                dateOfRenewal: '2025-03-26T16:19:09+00:00',
                                dateOfExpiration: '2027-02-12',
                                privilegeId: 'OTA-OH-12',
                                compactTransactionId: '120060088903',
                                attestations: [
                                    {
                                        attestationId: 'personal-information-address-attestation',
                                        version: '3'
                                    },
                                    {
                                        attestationId: 'personal-information-home-state-attestation',
                                        version: '1'
                                    },
                                    {
                                        attestationId: 'jurisprudence-confirmation',
                                        version: '1'
                                    },
                                    {
                                        attestationId: 'scope-of-practice-attestation',
                                        version: '1'
                                    },
                                    {
                                        attestationId: 'not-under-investigation-attestation',
                                        version: '1'
                                    },
                                    {
                                        attestationId: 'discipline-no-current-encumbrance-attestation',
                                        version: '1'
                                    },
                                    {
                                        attestationId: 'discipline-no-prior-encumbrance-attestation',
                                        version: '1'
                                    },
                                    {
                                        attestationId: 'provision-of-true-information-attestation',
                                        version: '1'
                                    }
                                ]
                            }
                        }
                    ],
                    adverseActions: [
                        {
                            providerId: 'f47ac10b-58cc-4372-a567-0e02b2c3d479',
                            compact: 'octp',
                            type: 'adverseAction',
                            jurisdiction: 'oh',
                            licenseTypeAbbreviation: 'ota',
                            licenseType: 'occupational therapy assistant',
                            actionAgainst: 'privilege',
                            clinicalPrivilegeActionCategory: 'Non-compliance With Requirements',
                            effectiveStartDate: moment().subtract(2, 'years').subtract(2, 'months').format(serverDateFormat),
                            submittingUser: '1',
                            creationDate: moment().subtract(2, 'years').subtract(2, 'months').format(serverDatetimeFormat),
                            adverseActionId: '12345-DEF-JW',
                            effectiveLiftDate: moment().subtract(2, 'years').subtract(1, 'months').format(serverDateFormat),
                            liftingUser: '1',
                        },
                        {
                            providerId: 'f47ac10b-58cc-4372-a567-0e02b2c3d479',
                            compact: 'octp',
                            type: 'adverseAction',
                            jurisdiction: 'oh',
                            licenseTypeAbbreviation: 'ota',
                            licenseType: 'occupational therapy assistant',
                            actionAgainst: 'privilege',
                            clinicalPrivilegeActionCategory: 'Unsafe Practice or Substandard Care',
                            effectiveStartDate: moment().subtract(2, 'years').subtract(1, 'months').format(serverDateFormat),
                            submittingUser: '1',
                            creationDate: moment().subtract(2, 'years').subtract(1, 'months').format(serverDatetimeFormat),
                            adverseActionId: '12345-GHI-JW',
                            effectiveLiftDate: moment().subtract(2, 'years').format(serverDateFormat),
                            liftingUser: null,
                        },
                    ],
                },
            ],
            licenseJurisdiction: 'co',
            compact: 'octp',
<<<<<<< HEAD
            militaryAffiliations: [{
                affiliationType: 'militaryMember',
                compact: 'octp',
                dateOfUpdate: '2024-08-29',
                dateOfUpload: '2024-08-29',
                documentKeys: 'key',
                fileNames: ['military-document.pdf'],
                status: 'active'
            }],
=======
            homeAddressStreet2: '',
            militaryAffiliations: [
                {
                    affiliationType: 'militaryMember',
                    compact: 'octp',
                    dateOfUpdate: '2024-08-29',
                    dateOfUpload: '2024-08-29',
                    documentKeys: ['key'],
                    fileNames: ['military-document-1.png'],
                    downloadLinks: [{
                        fileName: 'military-document-1.png',
                        url: '/img/email/compact-connect-logo-final.png',
                    }],
                    status: 'active',
                },
                {
                    affiliationType: 'militaryMember',
                    compact: 'octp',
                    dateOfUpdate: '2024-08-30',
                    dateOfUpload: '2024-08-30',
                    documentKeys: ['key'],
                    fileNames: ['military-document-2.png'],
                    downloadLinks: [{
                        fileName: 'military-document-2.png',
                        url: '/img/email/compact-connect-logo-final.png',
                    }],
                    status: 'active',
                },
            ],
>>>>>>> 3ab3840c
            npi: '1234567890',
            licenseNumber: 'A-555666777',
            givenName: 'Layne',
            emailAddress: 'test@example.com',
            compactConnectRegisteredEmailAddress: 'test@example.com',
            dateOfBirth: '1967-08-22',
            privilegeJurisdictions: [
                'ne',
                'oh'
            ],
            type: 'provider',
            ssnLastFour: '7777',
            licenseType: 'occupational therapy assistant',
            licenses: [
                {
                    compact: 'octp',
                    homeAddressStreet2: '',
                    npi: '1234567890',
                    licenseNumber: 'A-987654321',
                    homeAddressPostalCode: '80203',
                    jurisdiction: 'co',
                    givenName: 'Jeff',
                    homeAddressStreet1: '79 N Washington Street',
                    dateOfBirth: '1967-08-22',
                    type: 'license-home',
                    dateOfIssuance: moment().subtract(10, 'months').format(serverDateFormat),
                    ssnLastFour: '7777',
                    licenseType: 'occupational therapy assistant',
                    dateOfExpiration: moment().add(2, 'months').format(serverDateFormat),
                    homeAddressState: 'co',
                    providerId: 'f47ac10b-58cc-4372-a567-0e02b2c3d479',
                    dateOfRenewal: '2024-08-29',
                    familyName: 'Cornell',
                    homeAddressCity: 'Denver',
                    middleName: '',
                    dateOfUpdate: moment().subtract(10, 'months').format(serverDateFormat),
                    licenseStatus: 'active',
                    licenseStatusName: 'Active in renewal',
                    compactEligibility: 'eligible',
                },
                {
                    compact: 'octp',
                    homeAddressStreet2: '',
                    npi: '1234567890',
                    licenseNumber: 'A-555666777',
                    homeAddressPostalCode: '90046',
                    jurisdiction: 'ca',
                    givenName: 'Layne',
                    homeAddressStreet1: '8021 Floral Ave',
                    dateOfBirth: '1967-08-22',
                    type: 'license-home',
                    dateOfIssuance: moment().subtract(2, 'years').subtract(7, 'days').subtract(10, 'months')
                        .format(serverDateFormat),
                    ssnLastFour: '7777',
                    licenseType: 'occupational therapist',
                    dateOfExpiration: moment().subtract(7, 'days').add(2, 'months').format(serverDateFormat),
                    homeAddressState: 'ca',
                    providerId: 'f47ac10b-58cc-4372-a567-0e02b2c3d479',
                    dateOfRenewal: moment().subtract(7, 'days').subtract(10, 'months').format(serverDateFormat),
                    familyName: 'Cornell',
                    homeAddressCity: 'Los Angeles',
                    middleName: '',
                    dateOfUpdate: moment().subtract(7, 'days').subtract(10, 'months').format(serverDateFormat),
                    licenseStatus: 'active',
                    licenseStatusName: null,
                    compactEligibility: 'eligible',
                },
            ],
            dateOfExpiration: moment().add(2, 'months').format(serverDateFormat),
            providerId: 'f47ac10b-58cc-4372-a567-0e02b2c3d479',
            familyName: 'Cornell',
            middleName: '',
            birthMonthDay: '1967-08-22',
            dateOfUpdate: moment().subtract(10, 'months').format(serverDateFormat),
            licenseStatus: 'active'
        },
        {
            currentHomeJurisdiction: 'co',
            privileges: [
                {
                    dateOfUpdate: '2025-03-19T22:02:28+00:00',
                    type: 'privilege',
                    providerId: 'aa2e057d-6972-4a68-a55d-aad1c3d05278',
                    compact: 'octp',
                    jurisdiction: 'ne',
                    licenseJurisdiction: 'ky',
                    licenseType: 'occupational therapist',
                    dateOfIssuance: '2025-03-19T21:21:06+00:00',
                    dateOfRenewal: '2025-03-19T21:21:06+00:00',
                    dateOfExpiration: '2026-02-12',
                    compactTransactionId: '120059524697',
                    attestations: [
                        {
                            attestationId: 'personal-information-address-attestation',
                            version: '3'
                        },
                        {
                            attestationId: 'personal-information-home-state-attestation',
                            version: '1'
                        },
                        {
                            attestationId: 'jurisprudence-confirmation',
                            version: '1'
                        },
                        {
                            attestationId: 'scope-of-practice-attestation',
                            version: '1'
                        },
                        {
                            attestationId: 'not-under-investigation-attestation',
                            version: '1'
                        },
                        {
                            attestationId: 'discipline-no-current-encumbrance-attestation',
                            version: '1'
                        },
                        {
                            attestationId: 'discipline-no-prior-encumbrance-attestation',
                            version: '1'
                        },
                        {
                            attestationId: 'provision-of-true-information-attestation',
                            version: '1'
                        }
                    ],
                    privilegeId: 'OT-NE-8',
                    persistedStatus: 'inactive',
                    status: 'inactive',
                    history: [
                        {
                            dateOfUpdate: '2025-03-19T22:02:28+00:00',
                            type: 'privilegeUpdate',
                            updateType: 'deactivation',
                            providerId: 'aa2e057d-6972-4a68-a55d-aad1c3d05278',
                            compact: 'octp',
                            jurisdiction: 'ne',
                            licenseType: 'occupational therapist',
                            previous: {
                                dateOfIssuance: '2025-03-19T21:21:06+00:00',
                                dateOfRenewal: '2025-03-19T21:21:06+00:00',
                                dateOfExpiration: '2026-02-12',
                                dateOfUpdate: '2025-03-19T21:21:06+00:00',
                                privilegeId: 'OT-NE-8',
                                compactTransactionId: '120059524697',
                                attestations: [
                                    {
                                        attestationId: 'personal-information-address-attestation',
                                        version: '3'
                                    },
                                    {
                                        attestationId: 'personal-information-home-state-attestation',
                                        version: '1'
                                    },
                                    {
                                        attestationId: 'jurisprudence-confirmation',
                                        version: '1'
                                    },
                                    {
                                        attestationId: 'scope-of-practice-attestation',
                                        version: '1'
                                    },
                                    {
                                        attestationId: 'not-under-investigation-attestation',
                                        version: '1'
                                    },
                                    {
                                        attestationId: 'discipline-no-current-encumbrance-attestation',
                                        version: '1'
                                    },
                                    {
                                        attestationId: 'discipline-no-prior-encumbrance-attestation',
                                        version: '1'
                                    },
                                    {
                                        attestationId: 'provision-of-true-information-attestation',
                                        version: '1'
                                    }
                                ],
                                persistedStatus: 'active',
                                licenseJurisdiction: 'ky'
                            },
                            updatedValues: {
                                persistedStatus: 'inactive'
                            }
                        }
                    ]
                },
                {
                    dateOfUpdate: moment().subtract(7, 'months').format(serverDateFormat),
                    type: 'privilege',
                    providerId: 'aa2e057d-6972-4a68-a55d-aad1c3d05278',
                    compact: 'octp',
                    jurisdiction: 'ne',
                    licenseJurisdiction: 'ky',
                    licenseType: 'occupational therapy assistant',
                    dateOfIssuance: moment().subtract(2, 'years').subtract(7, 'months').format(serverDateFormat),
                    dateOfRenewal: moment().subtract(2, 'months').format(serverDateFormat),
                    dateOfExpiration: moment().add(10, 'months').format(serverDateFormat),
                    compactTransactionId: '120060088901',
                    attestations: [
                        {
                            attestationId: 'personal-information-address-attestation',
                            version: '3'
                        },
                        {
                            attestationId: 'personal-information-home-state-attestation',
                            version: '1'
                        },
                        {
                            attestationId: 'jurisprudence-confirmation',
                            version: '1'
                        },
                        {
                            attestationId: 'scope-of-practice-attestation',
                            version: '1'
                        },
                        {
                            attestationId: 'not-under-investigation-attestation',
                            version: '1'
                        },
                        {
                            attestationId: 'discipline-no-current-encumbrance-attestation',
                            version: '1'
                        },
                        {
                            attestationId: 'discipline-no-prior-encumbrance-attestation',
                            version: '1'
                        },
                        {
                            attestationId: 'provision-of-true-information-attestation',
                            version: '1'
                        }
                    ],
                    privilegeId: 'OTA-NE-10',
                    persistedStatus: 'active',
                    status: 'active',
                    history: [
                        {
                            dateOfUpdate: moment().subtract(1, 'years').subtract(7, 'months').format(serverDateFormat),
                            type: 'privilegeUpdate',
                            updateType: 'deactivation',
                            providerId: 'aa2e057d-6972-4a68-a55d-aad1c3d05278',
                            compact: 'octp',
                            jurisdiction: 'ne',
                            licenseType: 'occupational therapy assistant',
                            previous: {
                                dateOfIssuance: '2025-03-19T21:51:26+00:00',
                                dateOfRenewal: '2025-03-19T21:51:26+00:00',
                                dateOfExpiration: '2026-02-12',
                                dateOfUpdate: '2022-03-19T21:51:26+00:00',
                                privilegeId: 'OTA-NE-10',
                                compactTransactionId: '120059525522',
                                attestations: [
                                    {
                                        attestationId: 'personal-information-address-attestation',
                                        version: '3'
                                    },
                                    {
                                        attestationId: 'personal-information-home-state-attestation',
                                        version: '1'
                                    },
                                    {
                                        attestationId: 'jurisprudence-confirmation',
                                        version: '1'
                                    },
                                    {
                                        attestationId: 'scope-of-practice-attestation',
                                        version: '1'
                                    },
                                    {
                                        attestationId: 'not-under-investigation-attestation',
                                        version: '1'
                                    },
                                    {
                                        attestationId: 'discipline-no-current-encumbrance-attestation',
                                        version: '1'
                                    },
                                    {
                                        attestationId: 'discipline-no-prior-encumbrance-attestation',
                                        version: '1'
                                    },
                                    {
                                        attestationId: 'provision-of-true-information-attestation',
                                        version: '1'
                                    }
                                ],
                                persistedStatus: 'active',
                                licenseJurisdiction: 'ky'
                            },
                            updatedValues: {
                                persistedStatus: 'inactive'
                            }
                        },
                        {
                            dateOfUpdate: moment().subtract(1, 'years').subtract(2, 'months').format(serverDateFormat),
                            type: 'privilegeUpdate',
                            updateType: 'renewal',
                            providerId: 'aa2e057d-6972-4a68-a55d-aad1c3d05278',
                            compact: 'octp',
                            jurisdiction: 'ne',
                            licenseType: 'occupational therapy assistant',
                            previous: {
                                dateOfIssuance: '2025-03-19T21:51:26+00:00',
                                dateOfRenewal: '2022-08-19T19:03:56+00:00',
                                dateOfExpiration: '2026-02-12',
                                dateOfUpdate: '2022-03-19T22:02:17+00:00',
                                privilegeId: 'OTA-NE-10',
                                compactTransactionId: '120059525522',
                                attestations: [
                                    {
                                        attestationId: 'personal-information-address-attestation',
                                        version: '3'
                                    },
                                    {
                                        attestationId: 'personal-information-home-state-attestation',
                                        version: '1'
                                    },
                                    {
                                        attestationId: 'jurisprudence-confirmation',
                                        version: '1'
                                    },
                                    {
                                        attestationId: 'scope-of-practice-attestation',
                                        version: '1'
                                    },
                                    {
                                        attestationId: 'not-under-investigation-attestation',
                                        version: '1'
                                    },
                                    {
                                        attestationId: 'discipline-no-current-encumbrance-attestation',
                                        version: '1'
                                    },
                                    {
                                        attestationId: 'discipline-no-prior-encumbrance-attestation',
                                        version: '1'
                                    },
                                    {
                                        attestationId: 'provision-of-true-information-attestation',
                                        version: '1'
                                    }
                                ],
                                persistedStatus: 'inactive',
                                licenseJurisdiction: 'ky'
                            },
                            updatedValues: {
                                dateOfRenewal: '2025-03-25T19:03:56+00:00',
                                dateOfExpiration: '2026-02-12',
                                privilegeId: 'OTA-NE-10',
                                compactTransactionId: '120060004893',
                                attestations: [
                                    {
                                        attestationId: 'personal-information-address-attestation',
                                        version: '3'
                                    },
                                    {
                                        attestationId: 'personal-information-home-state-attestation',
                                        version: '1'
                                    },
                                    {
                                        attestationId: 'jurisprudence-confirmation',
                                        version: '1'
                                    },
                                    {
                                        attestationId: 'scope-of-practice-attestation',
                                        version: '1'
                                    },
                                    {
                                        attestationId: 'not-under-investigation-attestation',
                                        version: '1'
                                    },
                                    {
                                        attestationId: 'discipline-no-current-encumbrance-attestation',
                                        version: '1'
                                    },
                                    {
                                        attestationId: 'discipline-no-prior-encumbrance-attestation',
                                        version: '1'
                                    },
                                    {
                                        attestationId: 'provision-of-true-information-attestation',
                                        version: '1'
                                    }
                                ],
                                persistedStatus: 'active'
                            }
                        },
                        {
                            dateOfUpdate: moment().subtract(2, 'months').format(serverDateFormat),
                            type: 'privilegeUpdate',
                            updateType: 'renewal',
                            providerId: 'aa2e057d-6972-4a68-a55d-aad1c3d05278',
                            compact: 'octp',
                            jurisdiction: 'ne',
                            licenseType: 'occupational therapy assistant',
                            previous: {
                                dateOfIssuance: '2022-03-19T21:51:26+00:00',
                                dateOfRenewal: '2024-03-01T16:19:09+00:00',
                                dateOfExpiration: '2026-02-12',
                                dateOfUpdate: '2024-03-25T19:03:56+00:00',
                                privilegeId: 'OTA-NE-10',
                                compactTransactionId: '120060004893',
                                attestations: [
                                    {
                                        attestationId: 'personal-information-address-attestation',
                                        version: '3'
                                    },
                                    {
                                        attestationId: 'personal-information-home-state-attestation',
                                        version: '1'
                                    },
                                    {
                                        attestationId: 'jurisprudence-confirmation',
                                        version: '1'
                                    },
                                    {
                                        attestationId: 'scope-of-practice-attestation',
                                        version: '1'
                                    },
                                    {
                                        attestationId: 'not-under-investigation-attestation',
                                        version: '1'
                                    },
                                    {
                                        attestationId: 'discipline-no-current-encumbrance-attestation',
                                        version: '1'
                                    },
                                    {
                                        attestationId: 'discipline-no-prior-encumbrance-attestation',
                                        version: '1'
                                    },
                                    {
                                        attestationId: 'provision-of-true-information-attestation',
                                        version: '1'
                                    }
                                ],
                                persistedStatus: 'active',
                                licenseJurisdiction: 'ky'
                            },
                            updatedValues: {
                                dateOfRenewal: '2025-03-26T16:19:09+00:00',
                                dateOfExpiration: '2027-02-12',
                                privilegeId: 'OTA-NE-10',
                                compactTransactionId: '120060088901',
                                attestations: [
                                    {
                                        attestationId: 'personal-information-address-attestation',
                                        version: '3'
                                    },
                                    {
                                        attestationId: 'personal-information-home-state-attestation',
                                        version: '1'
                                    },
                                    {
                                        attestationId: 'jurisprudence-confirmation',
                                        version: '1'
                                    },
                                    {
                                        attestationId: 'scope-of-practice-attestation',
                                        version: '1'
                                    },
                                    {
                                        attestationId: 'not-under-investigation-attestation',
                                        version: '1'
                                    },
                                    {
                                        attestationId: 'discipline-no-current-encumbrance-attestation',
                                        version: '1'
                                    },
                                    {
                                        attestationId: 'discipline-no-prior-encumbrance-attestation',
                                        version: '1'
                                    },
                                    {
                                        attestationId: 'provision-of-true-information-attestation',
                                        version: '1'
                                    }
                                ]
                            }
                        }
                    ]
                },
                {
                    dateOfUpdate: '2025-03-28T18:07:08+00:00',
                    type: 'privilege',
                    providerId: 'aa2e057d-6972-4a68-a55d-aad1c3d05278',
                    compact: 'octp',
                    jurisdiction: 'oh',
                    licenseJurisdiction: 'ky',
                    licenseType: 'occupational therapist',
                    dateOfIssuance: '2024-03-28T18:07:08+00:00',
                    dateOfRenewal: '2025-03-28T18:07:08+00:00',
                    dateOfExpiration: '2025-03-28',
                    compactTransactionId: '120060232791',
                    attestations: [
                        {
                            attestationId: 'personal-information-address-attestation',
                            version: '3'
                        },
                        {
                            attestationId: 'personal-information-home-state-attestation',
                            version: '1'
                        },
                        {
                            attestationId: 'jurisprudence-confirmation',
                            version: '1'
                        },
                        {
                            attestationId: 'scope-of-practice-attestation',
                            version: '1'
                        },
                        {
                            attestationId: 'not-under-investigation-attestation',
                            version: '1'
                        },
                        {
                            attestationId: 'discipline-no-current-encumbrance-attestation',
                            version: '1'
                        },
                        {
                            attestationId: 'discipline-no-prior-encumbrance-attestation',
                            version: '1'
                        },
                        {
                            attestationId: 'provision-of-true-information-attestation',
                            version: '1'
                        }
                    ],
                    privilegeId: 'OT-OH-11',
                    persistedStatus: 'active',
                    status: 'inactive',
                    history: []
                },
                {
                    dateOfUpdate: '2025-03-26T15:56:58+00:00',
                    type: 'privilege',
                    providerId: 'aa2e057d-6972-4a68-a55d-aad1c3d05278',
                    compact: 'octp',
                    jurisdiction: 'oh',
                    licenseJurisdiction: 'ky',
                    licenseType: 'occupational therapy assistant',
                    dateOfIssuance: '2024-03-19T21:30:27+00:00',
                    dateOfRenewal: '2025-03-26T15:56:58+00:00',
                    dateOfExpiration: moment().format(serverDateFormat),
                    compactTransactionId: '120060086502',
                    attestations: [
                        {
                            attestationId: 'personal-information-address-attestation',
                            version: '3'
                        },
                        {
                            attestationId: 'personal-information-home-state-attestation',
                            version: '1'
                        },
                        {
                            attestationId: 'jurisprudence-confirmation',
                            version: '1'
                        },
                        {
                            attestationId: 'scope-of-practice-attestation',
                            version: '1'
                        },
                        {
                            attestationId: 'not-under-investigation-attestation',
                            version: '1'
                        },
                        {
                            attestationId: 'discipline-no-current-encumbrance-attestation',
                            version: '1'
                        },
                        {
                            attestationId: 'discipline-no-prior-encumbrance-attestation',
                            version: '1'
                        },
                        {
                            attestationId: 'provision-of-true-information-attestation',
                            version: '1'
                        }
                    ],
                    privilegeId: 'OTA-OH-9',
                    persistedStatus: 'active',
                    status: 'inactive',
                    history: [
                        {
                            dateOfUpdate: '2025-03-26T15:56:58+00:00',
                            type: 'privilegeUpdate',
                            updateType: 'renewal',
                            providerId: 'aa2e057d-6972-4a68-a55d-aad1c3d05278',
                            compact: 'octp',
                            jurisdiction: 'oh',
                            licenseType: 'occupational therapy assistant',
                            previous: {
                                dateOfIssuance: '2024-03-19T21:30:27+00:00',
                                dateOfRenewal: '2024-03-19T21:30:27+00:00',
                                dateOfExpiration: '2025-02-12',
                                dateOfUpdate: '2024-03-19T21:30:27+00:00',
                                privilegeId: 'OTA-OH-9',
                                compactTransactionId: '120059524934',
                                attestations: [
                                    {
                                        attestationId: 'personal-information-address-attestation',
                                        version: '3'
                                    },
                                    {
                                        attestationId: 'personal-information-home-state-attestation',
                                        version: '1'
                                    },
                                    {
                                        attestationId: 'jurisprudence-confirmation',
                                        version: '1'
                                    },
                                    {
                                        attestationId: 'scope-of-practice-attestation',
                                        version: '1'
                                    },
                                    {
                                        attestationId: 'not-under-investigation-attestation',
                                        version: '1'
                                    },
                                    {
                                        attestationId: 'discipline-no-current-encumbrance-attestation',
                                        version: '1'
                                    },
                                    {
                                        attestationId: 'discipline-no-prior-encumbrance-attestation',
                                        version: '1'
                                    },
                                    {
                                        attestationId: 'provision-of-true-information-attestation',
                                        version: '1'
                                    }
                                ],
                                persistedStatus: 'active',
                                licenseJurisdiction: 'ky'
                            },
                            updatedValues: {
                                dateOfRenewal: '2025-03-26T15:56:58+00:00',
                                dateOfExpiration: '2026-02-12',
                                privilegeId: 'OTA-OH-9',
                                compactTransactionId: '120060086502',
                                attestations: [
                                    {
                                        attestationId: 'personal-information-address-attestation',
                                        version: '3'
                                    },
                                    {
                                        attestationId: 'personal-information-home-state-attestation',
                                        version: '1'
                                    },
                                    {
                                        attestationId: 'jurisprudence-confirmation',
                                        version: '1'
                                    },
                                    {
                                        attestationId: 'scope-of-practice-attestation',
                                        version: '1'
                                    },
                                    {
                                        attestationId: 'not-under-investigation-attestation',
                                        version: '1'
                                    },
                                    {
                                        attestationId: 'discipline-no-current-encumbrance-attestation',
                                        version: '1'
                                    },
                                    {
                                        attestationId: 'discipline-no-prior-encumbrance-attestation',
                                        version: '1'
                                    },
                                    {
                                        attestationId: 'provision-of-true-information-attestation',
                                        version: '1'
                                    }
                                ]
                            }
                        }
                    ],
                    adverseActions: [
                        {
                            providerId: 'aa2e057d-6972-4a68-a55d-aad1c3d05278',
                            compact: 'octp',
                            type: 'adverseAction',
                            jurisdiction: 'oh',
                            licenseTypeAbbreviation: 'ota',
                            licenseType: 'occupational therapy assistant',
                            actionAgainst: 'privilege',
                            clinicalPrivilegeActionCategory: 'Non-compliance With Requirements',
                            effectiveStartDate: moment().subtract(1, 'month').format(serverDateFormat),
                            submittingUser: '1',
                            creationDate: moment().subtract(1, 'week').format(serverDatetimeFormat),
                            adverseActionId: '12345-ABC',
                            effectiveLiftDate: moment().add(11, 'months').format(serverDateFormat),
                            liftingUser: '1',
                        },
                    ],
                },
                {
                    dateOfUpdate: moment().subtract(9, 'months').format(serverDateFormat),
                    type: 'privilege',
                    providerId: 'aa2e057d-6972-4a68-a55d-aad1c3d05278',
                    compact: 'octp',
                    jurisdiction: 'al',
                    licenseJurisdiction: 'ky',
                    licenseType: 'occupational therapy assistant',
                    dateOfIssuance: moment().subtract(9, 'months').format(serverDateFormat),
                    dateOfRenewal: moment().subtract(9, 'months').format(serverDateFormat),
                    dateOfExpiration: moment().add(1, 'month').format(serverDateFormat),
                    compactTransactionId: '120060088901',
                    attestations: [
                        {
                            attestationId: 'personal-information-address-attestation',
                            version: '3'
                        },
                        {
                            attestationId: 'personal-information-home-state-attestation',
                            version: '1'
                        },
                        {
                            attestationId: 'jurisprudence-confirmation',
                            version: '1'
                        },
                        {
                            attestationId: 'scope-of-practice-attestation',
                            version: '1'
                        },
                        {
                            attestationId: 'not-under-investigation-attestation',
                            version: '1'
                        },
                        {
                            attestationId: 'discipline-no-current-encumbrance-attestation',
                            version: '1'
                        },
                        {
                            attestationId: 'discipline-no-prior-encumbrance-attestation',
                            version: '1'
                        },
                        {
                            attestationId: 'provision-of-true-information-attestation',
                            version: '1'
                        }
                    ],
                    privilegeId: 'OTA-AL-10',
                    persistedStatus: 'active',
                    status: 'active',
                    history: [
                        {
                            dateOfUpdate: moment().subtract(7, 'months').format(serverDateFormat),
                            type: 'privilegeUpdate',
                            updateType: 'deactivation',
                            providerId: 'aa2e057d-6972-4a68-a55d-aad1c3d05278',
                            compact: 'octp',
                            jurisdiction: 'al',
                            licenseType: 'occupational therapy assistant',
                            previous: {
                                dateOfIssuance: '2025-03-19T21:51:26+00:00',
                                dateOfRenewal: '2025-03-19T21:51:26+00:00',
                                dateOfExpiration: '2026-02-12',
                                dateOfUpdate: '2022-03-19T21:51:26+00:00',
                                privilegeId: 'OTA-AL-10',
                                compactTransactionId: '120059525522',
                                attestations: [
                                    {
                                        attestationId: 'personal-information-address-attestation',
                                        version: '3'
                                    },
                                    {
                                        attestationId: 'personal-information-home-state-attestation',
                                        version: '1'
                                    },
                                    {
                                        attestationId: 'jurisprudence-confirmation',
                                        version: '1'
                                    },
                                    {
                                        attestationId: 'scope-of-practice-attestation',
                                        version: '1'
                                    },
                                    {
                                        attestationId: 'not-under-investigation-attestation',
                                        version: '1'
                                    },
                                    {
                                        attestationId: 'discipline-no-current-encumbrance-attestation',
                                        version: '1'
                                    },
                                    {
                                        attestationId: 'discipline-no-prior-encumbrance-attestation',
                                        version: '1'
                                    },
                                    {
                                        attestationId: 'provision-of-true-information-attestation',
                                        version: '1'
                                    }
                                ],
                                persistedStatus: 'active',
                                licenseJurisdiction: 'ky'
                            },
                            updatedValues: {
                                persistedStatus: 'inactive'
                            }
                        },
                        {
                            dateOfUpdate: moment().subtract(6, 'months').format(serverDateFormat),
                            type: 'privilegeUpdate',
                            updateType: 'renewal',
                            providerId: 'aa2e057d-6972-4a68-a55d-aad1c3d05278',
                            compact: 'octp',
                            jurisdiction: 'al',
                            licenseType: 'occupational therapy assistant',
                            previous: {
                                dateOfIssuance: '2022-03-19T21:51:26+00:00',
                                dateOfRenewal: '2024-03-01T16:19:09+00:00',
                                dateOfExpiration: '2026-02-12',
                                dateOfUpdate: '2024-03-25T19:03:56+00:00',
                                privilegeId: 'OTA-AL-10',
                                compactTransactionId: '120060004893',
                                attestations: [
                                    {
                                        attestationId: 'personal-information-address-attestation',
                                        version: '3'
                                    },
                                    {
                                        attestationId: 'personal-information-home-state-attestation',
                                        version: '1'
                                    },
                                    {
                                        attestationId: 'jurisprudence-confirmation',
                                        version: '1'
                                    },
                                    {
                                        attestationId: 'scope-of-practice-attestation',
                                        version: '1'
                                    },
                                    {
                                        attestationId: 'not-under-investigation-attestation',
                                        version: '1'
                                    },
                                    {
                                        attestationId: 'discipline-no-current-encumbrance-attestation',
                                        version: '1'
                                    },
                                    {
                                        attestationId: 'discipline-no-prior-encumbrance-attestation',
                                        version: '1'
                                    },
                                    {
                                        attestationId: 'provision-of-true-information-attestation',
                                        version: '1'
                                    }
                                ],
                                persistedStatus: 'active',
                                licenseJurisdiction: 'ky'
                            },
                            updatedValues: {
                                dateOfRenewal: '2025-03-26T16:19:09+00:00',
                                dateOfExpiration: '2027-02-12',
                                privilegeId: 'OTA-AL-10',
                                compactTransactionId: '120060088901',
                                attestations: [
                                    {
                                        attestationId: 'personal-information-address-attestation',
                                        version: '3'
                                    },
                                    {
                                        attestationId: 'personal-information-home-state-attestation',
                                        version: '1'
                                    },
                                    {
                                        attestationId: 'jurisprudence-confirmation',
                                        version: '1'
                                    },
                                    {
                                        attestationId: 'scope-of-practice-attestation',
                                        version: '1'
                                    },
                                    {
                                        attestationId: 'not-under-investigation-attestation',
                                        version: '1'
                                    },
                                    {
                                        attestationId: 'discipline-no-current-encumbrance-attestation',
                                        version: '1'
                                    },
                                    {
                                        attestationId: 'discipline-no-prior-encumbrance-attestation',
                                        version: '1'
                                    },
                                    {
                                        attestationId: 'provision-of-true-information-attestation',
                                        version: '1'
                                    }
                                ]
                            }
                        }
                    ],
                    adverseActions: [
                        {
                            providerId: 'aa2e057d-6972-4a68-a55d-aad1c3d05278',
                            compact: 'octp',
                            type: 'adverseAction',
                            jurisdiction: 'al',
                            licenseTypeAbbreviation: 'ota',
                            licenseType: 'occupational therapy assistant',
                            actionAgainst: 'privilege',
                            clinicalPrivilegeActionCategory: 'Non-compliance With Requirements',
                            effectiveStartDate: moment().subtract(7, 'months').format(serverDateFormat),
                            submittingUser: '1',
                            creationDate: moment().subtract(8, 'months').format(serverDatetimeFormat),
                            adverseActionId: '12345-DEF',
                            effectiveLiftDate: moment().subtract(5, 'months').format(serverDateFormat),
                            liftingUser: '1',
                        },
                        {
                            providerId: 'aa2e057d-6972-4a68-a55d-aad1c3d05278',
                            compact: 'octp',
                            type: 'adverseAction',
                            jurisdiction: 'al',
                            licenseTypeAbbreviation: 'ota',
                            licenseType: 'occupational therapy assistant',
                            actionAgainst: 'privilege',
                            clinicalPrivilegeActionCategory: 'Unsafe Practice or Substandard Care',
                            effectiveStartDate: moment().subtract(3, 'months').format(serverDateFormat),
                            submittingUser: '1',
                            creationDate: moment().subtract(1, 'week').format(serverDatetimeFormat),
                            adverseActionId: '12345-GHI',
                            effectiveLiftDate: moment().subtract(1, 'months').format(serverDateFormat),
                            liftingUser: null,
                        },
                    ],
                },
            ],
            licenseJurisdiction: 'co',
            compact: 'octp',
<<<<<<< HEAD
            militaryAffiliations: [{
                affiliationType: 'militaryMember',
                compact: 'octp',
                dateOfUpdate: '2024-08-29',
                dateOfUpload: '2024-08-29',
                documentKeys: 'key',
                fileNames: ['military-document.pdf'],
                status: 'initializing'
            }],
=======
            homeAddressStreet2: '',
            militaryAffiliations: [
                {
                    affiliationType: 'militaryMember',
                    compact: 'octp',
                    dateOfUpdate: '2024-08-29',
                    dateOfUpload: '2024-08-29',
                    documentKeys: ['key'],
                    fileNames: ['military-document-1-military-document-1-military-document-1-military-document-1-military-document-1.png'],
                    downloadLinks: [{
                        fileName: 'military-document-1.png',
                        url: '/img/email/compact-connect-logo-final.png',
                    }],
                    status: 'initializing'
                },
                {
                    affiliationType: 'militaryMember',
                    compact: 'octp',
                    dateOfUpdate: '2024-08-30',
                    dateOfUpload: '2024-08-30',
                    documentKeys: ['key'],
                    fileNames: ['military-document-2.png'],
                    downloadLinks: [{
                        fileName: 'military-document-2.png',
                        url: '',
                    }],
                    status: 'initializing'
                },
            ],
>>>>>>> 3ab3840c
            npi: '6441445289',
            licenseNumber: 'A-944447281',
            givenName: 'Janet',
            emailAddress: 'test@example.com',
            compactConnectRegisteredEmailAddress: 'test@example.com',
            dateOfBirth: '1990-08-29',
            privilegeJurisdictions: [
                'al'
            ],
            type: 'provider',
            ssnLastFour: '1111',
            licenseType: 'occupational therapy assistant',
            licenses: [
                {
                    compact: 'octp',
                    homeAddressStreet2: '',
                    npi: '6441445289',
                    licenseNumber: 'A-441445289',
                    homeAddressPostalCode: '80203',
                    jurisdiction: 'co',
                    givenName: 'Jane',
                    homeAddressStreet1: '79 N Washington Street',
                    dateOfBirth: '1990-08-29',
                    type: 'license-home',
                    dateOfIssuance: moment().subtract(10, 'months').format(serverDateFormat),
                    ssnLastFour: '1111',
                    licenseType: 'occupational therapy assistant',
                    dateOfExpiration: moment().add(2, 'months').format(serverDateFormat),
                    homeAddressState: 'co',
                    providerId: 'aa2e057d-6972-4a68-a55d-aad1c3d05278',
                    dateOfRenewal: '2024-08-29',
                    familyName: 'Doe',
                    homeAddressCity: 'Denver',
                    middleName: '',
                    dateOfUpdate: moment().subtract(10, 'months').format(serverDateFormat),
                    licenseStatus: 'active',
                    licenseStatusName: 'Active in renewal',
                    compactEligibility: 'eligible',
                },
                {
                    compact: 'octp',
                    homeAddressStreet2: '',
                    npi: '6441445289',
                    licenseNumber: 'A-921445289',
                    homeAddressPostalCode: '',
                    jurisdiction: 'co',
                    givenName: 'Jane',
                    homeAddressStreet1: '1640 Riverside Drive',
                    dateOfBirth: '1990-08-29',
                    type: 'license-home',
                    dateOfIssuance: moment().subtract(1, 'years').subtract(11, 'months').format(serverDateFormat),
                    ssnLastFour: '1111',
                    licenseType: 'occupational therapist',
                    dateOfExpiration: moment().add(1, 'months').format(serverDateFormat),
                    homeAddressState: 'co',
                    providerId: 'aa2e057d-6972-4a68-a55d-aad1c3d05278',
                    dateOfRenewal: moment().subtract(11, 'months').format(serverDateFormat),
                    familyName: 'Doe',
                    homeAddressCity: 'Riverside',
                    middleName: '',
                    dateOfUpdate: moment().subtract(1, 'months').format(serverDateFormat),
                    licenseStatus: 'active',
                    licenseStatusName: null,
                    compactEligibility: 'eligible',
                },
                {
                    compact: 'octp',
                    homeAddressStreet2: '',
                    npi: '6441445289',
                    licenseNumber: 'A-944945289',
                    homeAddressPostalCode: '',
                    jurisdiction: 'ma',
                    givenName: 'Jane',
                    homeAddressStreet1: '1640 Riverside Drive',
                    dateOfBirth: '1990-08-29',
                    type: 'license-home',
                    dateOfIssuance: moment().subtract(2, 'years').subtract(7, 'days').subtract(10, 'months')
                        .format(serverDateFormat),
                    ssnLastFour: '1111',
                    licenseType: 'occupational therapist',
                    dateOfExpiration: moment().subtract(7, 'days').add(2, 'months').format(serverDateFormat),
                    homeAddressState: 'co',
                    providerId: 'aa2e057d-6972-4a68-a55d-aad1c3d05278',
                    dateOfRenewal: moment().subtract(7, 'days').subtract(10, 'months').format(serverDateFormat),
                    familyName: 'Doe',
                    homeAddressCity: 'Riverside',
                    middleName: '',
                    dateOfUpdate: moment().subtract(7, 'days').subtract(10, 'months').format(serverDateFormat),
                    licenseStatus: 'active',
                    licenseStatusName: 'Custom text with longer content provided by the state that may not fit completely in the default area of the UI and could overflow',
                    compactEligibility: 'ineligible',
                },
                {
                    compact: 'octp',
                    homeAddressStreet2: '',
                    licenseNumber: 'A-421445219',
                    npi: '6441445289',
                    homeAddressPostalCode: '',
                    jurisdiction: 'ca',
                    givenName: 'Jane',
                    homeAddressStreet1: '1640 Riverside Drive',
                    dateOfBirth: '1990-08-29',
                    type: 'license-home',
                    dateOfIssuance: '2024-08-29',
                    ssnLastFour: '1111',
                    licenseType: 'occupational therapy assistant',
                    dateOfExpiration: '2024-08-29',
                    homeAddressState: 'co',
                    providerId: 'aa2e057d-6972-4a68-a55d-aad1c3d05278',
                    dateOfRenewal: '2024-08-29',
                    familyName: 'Doe',
                    homeAddressCity: 'Riverside',
                    middleName: '',
                    dateOfUpdate: '2024-08-29',
                    licenseStatus: 'inactive',
                    licenseStatusName: 'Under review',
                    compactEligibility: 'ineligible',
                },
                {
                    compact: 'octp',
                    homeAddressStreet2: '',
                    licenseNumber: 'A-531445219',
                    npi: '6441445289',
                    homeAddressPostalCode: '',
                    jurisdiction: 'nv',
                    givenName: 'Jane',
                    homeAddressStreet1: '1640 Riverside Drive',
                    dateOfBirth: '1990-08-29',
                    type: 'license-home',
                    dateOfIssuance: '2023-08-29',
                    ssnLastFour: '1111',
                    licenseType: 'occupational therapy assistant',
                    dateOfExpiration: '2024-08-29',
                    homeAddressState: 'co',
                    providerId: 'aa2e057d-6972-4a68-a55d-aad1c3d05278',
                    dateOfRenewal: '2024-08-29',
                    familyName: 'Doe',
                    homeAddressCity: 'Riverside',
                    middleName: '',
                    dateOfUpdate: '2024-08-29',
                    licenseStatus: 'inactive',
                    licenseStatusName: '',
                    compactEligibility: 'ineligible',
                    adverseActions: [
                        {
                            providerId: 'aa2e057d-6972-4a68-a55d-aad1c3d05278',
                            compact: 'octp',
                            type: 'adverseAction',
                            jurisdiction: 'nv',
                            licenseTypeAbbreviation: 'ota',
                            licenseType: 'occupational therapy assistant',
                            actionAgainst: 'privilege',
                            clinicalPrivilegeActionCategory: 'Non-compliance With Requirements',
                            effectiveStartDate: moment().subtract(1, 'month').format(serverDateFormat),
                            submittingUser: '1',
                            creationDate: moment().subtract(1, 'week').format(serverDatetimeFormat),
                            adverseActionId: '12345-JKL',
                            effectiveLiftDate: null,
                            liftingUser: null,
                        },
                    ],
                },
            ],
            dateOfExpiration: '2024-08-29',
            providerId: 'aa2e057d-6972-4a68-a55d-aad1c3d05278',
            familyName: 'Doe',
            middleName: '',
            birthMonthDay: '1990-08-29',
            dateOfUpdate: '2024-08-29',
            licenseStatus: 'active'
        },
        {
            currentHomeJurisdiction: 'co',
            privileges: [
                {
                    licenseJurisdiction: 'al',
                    dateOfExpiration: '2024-08-29',
                    compact: 'octp',
                    providerId: '2',
                    type: 'privilege',
                    dateOfIssuance: '2023-08-29',
                    dateOfUpdate: '2024-08-29',
                    status: 'inactive',
                    privilegeId: 'OCTP-AL-19'
                }
            ],
            licenseJurisdiction: 'co',
            compact: 'octp',
            npi: '2522457223',
            givenName: 'Tyler',
            emailAddress: 'test@example.com',
            compactConnectRegisteredEmailAddress: 'test@example.com',
            dateOfBirth: '1975-01-01',
            privilegeJurisdictions: [
                'al'
            ],
            type: 'provider',
            ssnLastFour: '2222',
            licenseType: 'occupational therapy assistant',
            licenses: [
                {
                    compact: 'octp',
                    licenseNumber: 'A-312445289',
                    homeAddressStreet2: '',
                    npi: '2522457223',
                    homeAddressPostalCode: '80302',
                    jurisdiction: 'co',
                    givenName: 'Tyler',
                    homeAddressStreet1: '1045 Pearl St',
                    dateOfBirth: '1975-01-01',
                    type: 'license-home',
                    dateOfIssuance: '2023-08-29',
                    ssnLastFour: '2222',
                    licenseType: 'occupational therapy assistant',
                    dateOfExpiration: '2024-08-29',
                    homeAddressState: 'co',
                    providerId: '2',
                    dateOfRenewal: '2023-08-29',
                    familyName: 'Durden',
                    homeAddressCity: 'Boulder',
                    middleName: '',
                    dateOfUpdate: '2023-08-29',
                    licenseStatus: 'inactive',
                    licenseStatusName: 'Custom text with longer content provided by the state that may not fit completely in the default area of the UI and could overflow',
                    compactEligibility: 'ineligible',
                }
            ],
            dateOfExpiration: '2024-08-29',
            providerId: '2',
            familyName: 'Durden',
            middleName: '',
            birthMonthDay: '1975-01-01',
            dateOfUpdate: '2024-08-29',
            licenseStatus: 'inactive'
        },
        {
            currentHomeJurisdiction: 'co',
            privileges: [
                {
                    licenseJurisdiction: 'al',
                    dateOfExpiration: moment().add(2, 'months').format(serverDateFormat),
                    compact: 'octp',
                    providerId: '3',
                    type: 'privilege',
                    dateOfIssuance: moment().subtract(10, 'months').subtract(1, 'year').format(serverDateFormat),
                    dateOfUpdate: moment().subtract(10, 'months').subtract(1, 'year').format(serverDateFormat),
                    status: 'active',
                    privilegeId: 'OCTP-AL-22'
                }
            ],
            licenseJurisdiction: 'co',
            compact: 'octp',
            npi: '6944447283',
            givenName: 'Marla',
            emailAddress: 'test@example.com',
            compactConnectRegisteredEmailAddress: 'test@example.com',
            dateOfBirth: '1965-01-01',
            privilegeJurisdictions: [
                'al',
                'ak',
                'ar'
            ],
            type: 'provider',
            ssnLastFour: '3333',
            licenseType: 'occupational therapy assistant',
            licenses: [
                {
                    compact: 'octp',
                    homeAddressStreet2: '',
                    npi: '6944447283',
                    homeAddressPostalCode: '80301',
                    jurisdiction: 'co',
                    givenName: 'Marla',
                    homeAddressStreet1: '1495 Canyon Blvd',
                    dateOfBirth: '1965-01-01',
                    type: 'license-home',
                    dateOfIssuance: moment().add(1, 'day').subtract(11, 'months').subtract(2, 'years')
                        .format(serverDateFormat),
                    ssnLastFour: '3333',
                    licenseType: 'occupational therapy assistant',
                    dateOfExpiration: moment().add(1, 'day').add(1, 'month').format(serverDateFormat),
                    homeAddressState: 'co',
                    providerId: '3',
                    dateOfRenewal: moment().add(1, 'day').subtract(1, 'year').format(serverDateFormat),
                    familyName: 'Singer',
                    homeAddressCity: 'Boulder',
                    middleName: '',
                    dateOfUpdate: moment().add(1, 'day').subtract(1, 'year').format(serverDateFormat),
                    licenseStatus: 'active',
                    licenseStatusName: 'text from state',
                    compactEligibility: 'eligible',
                    licenseNumber: 'A-1234567890'
                }
            ],
            dateOfExpiration: '2024-08-29',
            providerId: '3',
            familyName: 'Singer',
            middleName: '',
            birthMonthDay: '1965-01-01',
            dateOfUpdate: '2024-08-29',
            licenseStatus: 'active'
        },
        {
            currentHomeJurisdiction: 'co',
            privileges: [
                {
                    licenseJurisdiction: 'al',
                    dateOfExpiration: '2024-08-29',
                    compact: 'octp',
                    providerId: '123',
                    type: 'privilege',
                    dateOfIssuance: '2023-08-29',
                    dateOfUpdate: '2024-08-29',
                    status: 'active'
                },
                {
                    licenseJurisdiction: 'ak',
                    dateOfExpiration: '2024-08-29',
                    compact: 'octp',
                    providerId: '222',
                    type: 'privilege',
                    dateOfIssuance: '2023-08-29',
                    dateOfUpdate: '2024-08-29',
                    status: 'active'
                },
                {
                    licenseJurisdiction: 'ar',
                    dateOfExpiration: '2023-08-29',
                    compact: 'octp',
                    providerId: '22222',
                    type: 'privilege',
                    dateOfIssuance: '2023-08-29',
                    dateOfUpdate: '2024-08-29',
                    status: 'active'
                }
            ],
            licenseJurisdiction: 'co',
            compact: 'octp',
            npi: '6441445289',
            givenName: 'Jane',
            emailAddress: 'test@example.com',
            compactConnectRegisteredEmailAddress: 'test@example.com',
            dateOfBirth: '1990-08-29',
            privilegeJurisdictions: [
                'al'
            ],
            type: 'provider',
            ssnLastFour: '4444',
            licenseType: 'occupational therapy assistant',
            licenses: [
                {
                    compact: 'octp',
                    homeAddressStreet2: '',
                    npi: '6441445289',
                    licenseNumber: 'A-444445289',
                    homeAddressPostalCode: '80204',
                    jurisdiction: 'co',
                    givenName: 'Jane',
                    homeAddressStreet1: '123 Main Street',
                    dateOfBirth: '1990-08-29',
                    type: 'license-home',
                    dateOfIssuance: '2024-08-29',
                    ssnLastFour: '4444',
                    licenseType: 'occupational therapy assistant',
                    dateOfExpiration: '2024-08-29',
                    homeAddressState: 'co',
                    providerId: '4',
                    dateOfRenewal: '2024-08-29',
                    familyName: 'Doe',
                    homeAddressCity: 'Denver',
                    middleName: '',
                    dateOfUpdate: '2024-08-29',
                    licenseStatus: 'active',
                    licenseStatusName: '',
                    compactEligibility: 'ineligible',
                }
            ],
            dateOfExpiration: '2024-08-29',
            providerId: '4',
            familyName: 'Doe',
            middleName: '',
            birthMonthDay: '1990-08-29',
            dateOfUpdate: '2024-08-29',
            licenseStatus: 'active'
        },
    ],
};

export const users = {
    prevLastKey: 'xyz',
    lastKey: 'abc',
    items: [
        {
            userId: '10',
            attributes: {
                givenName: 'Miles',
                familyName: 'Bennet-Dyson',
                email: 'test@example.com',
            },
            permissions: {
                octp: {
                    actions: {
                        admin: true,
                        readPrivate: true,
                        readSsn: true,
                    },
                    jurisdictions: {
                        al: {
                            actions: {
                                admin: true,
                                write: true,
                                readPrivate: true,
                                readSsn: true,
                            },
                        },
                        co: {
                            actions: {
                                admin: true,
                                write: true,
                                readPrivate: true,
                                readSsn: true,
                            },
                        },
                        ky: {
                            actions: {
                                admin: true,
                                write: true,
                                readPrivate: true,
                                readSsn: true,
                            },
                        },
                    },
                },
                aslp: {
                    actions: {
                        admin: true,
                        readPrivate: true,
                        readSsn: true,
                    },
                    jurisdictions: {
                        ak: {
                            actions: {
                                admin: true,
                                write: true,
                                readPrivate: true,
                                readSsn: true,
                            },
                        },
                        ar: {
                            actions: {
                                admin: true,
                                write: true,
                                readPrivate: true,
                                readSsn: true,
                            },
                        },
                        co: {
                            actions: {
                                admin: true,
                                write: true,
                                readPrivate: true,
                                readSsn: true,
                            },
                        },
                    },
                },
                coun: {
                    actions: {
                        admin: true,
                        readPrivate: true,
                        readSsn: true,
                    },
                    jurisdictions: {
                        al: {
                            actions: {
                                admin: true,
                                write: true,
                                readPrivate: true,
                                readSsn: true,
                            },
                        },
                        co: {
                            actions: {
                                admin: true,
                                write: true,
                                readPrivate: true,
                                readSsn: true,
                            },
                        },
                        ky: {
                            actions: {
                                admin: true,
                                write: true,
                                readPrivate: true,
                                readSsn: true,
                            },
                        },
                    },
                },
            },
        },
        {
            userId: '11',
            attributes: {
                givenName: 'John',
                familyName: 'Conner',
                email: 'test1@example.com',
            },
            permissions: {
                octp: {
                    actions: {
                        admin: false,
                        readPrivate: false,
                        readSsn: false,
                    },
                    jurisdictions: {
                        al: {
                            actions: {
                                admin: false,
                                write: false,
                                readPrivate: false,
                                readSsn: false,
                            },
                        },
                        co: {
                            actions: {
                                admin: true,
                                write: true,
                                readPrivate: true,
                                readSsn: true,
                            },
                        },
                        ky: {
                            actions: {
                                admin: false,
                                write: true,
                                readPrivate: true,
                                readSsn: true,
                            },
                        },
                    },
                },
            },
        },
        {
            userId: '12',
            attributes: {
                givenName: 'Sarah',
                familyName: 'Conner',
                email: 'test2@example.com',
            },
            permissions: {
                octp: {
                    actions: {
                        admin: false,
                        readPrivate: false,
                        readSsn: false,
                    },
                    jurisdictions: {
                        ky: {
                            actions: {
                                admin: true,
                                write: true,
                                readPrivate: true,
                                readSsn: true,
                            },
                        },
                    },
                },
            },
        },
    ],
};

export const attestation = {
    attestationId: 'test-id',
    dateCreated: '2020-01-01',
    dateOfUpdate: '2021-12-31',
    compact: 'octp',
    type: 'test-type',
    displayName: 'Test Attestation',
    text: 'Test Text',
    version: '1',
    locale: 'en',
    required: true,
};

export const getAttestation = (attestationId) => {
    const attestationObj = { ...attestation };

    switch (attestationId) {
    case 'personal-information-address-attestation':
        attestationObj.text = 'I hereby attest and affirm that the address information I have provided herein and is my current address. I further consent to accept service of process at this address. I will notify the Commission of a change in my Home State address or email address via updating personal information records in this system. I understand that I am only eligible for a Compact Privilege if I am a licensee in my Home State as defined by the Compact. If I mislead the Compact Commission about my Home State, the appropriate board may take action against my Compact Privilege, which may result in the revocation of other Compact Privileges I may hold. I will also be prohibited from obtaining any other Compact Privileges for a period of at least two (2) years.*';
        break;
    case 'personal-information-home-state-attestation':
        attestationObj.text = 'I hereby attest and affirm that this is my personal and licensure information and that I am a resident of the state listed on this page.*';
        break;
    case 'not-under-investigation-attestation':
        attestationObj.text = 'I hereby attest and affirm that I am not currently under investigation by any board, agency, department, association, certifying body, or other body.';
        break;
    case 'under-investigation-attestation':
        attestationObj.text = 'I hereby attest and affirm that I am currently under investigation by any board, agency, department, association, certifying body, or other body. I understand that if any investigation results in a disciplinary action, my Compact Privileges may be revoked.';
        break;
    case 'discipline-no-current-encumbrance-attestation':
        attestationObj.text = 'I hereby attest and affirm that I have no encumbrance (any discipline that restricts my full practice or any unmet condition before returning to a full and unrestricted license, including, but not limited, to probation, supervision, completion of a program, and/or completion of CEs) on ANY state license.';
        break;
    case 'discipline-no-prior-encumbrance-attestation':
        attestationObj.text = 'I hereby attest and affirm that I have not had any encumbrance on ANY state license within the previous two years from date of this application for a Compact Privilege.';
        break;
    case 'provision-of-true-information-attestation':
        attestationObj.text = 'I hereby attest and affirm that all information contained in this privilege application is true to the best of my knowledge.';
        break;
    case 'military-affiliation-confirmation-attestation':
        attestationObj.text = 'I hereby attest and affirm that my current military status documentation as uploaded to CompactConnect is accurate.';
        break;
    case 'jurisprudence-confirmation':
        attestationObj.text = 'I understand that an attestation is a legally binding statement. I understand that providing false information on this application could result in a loss of my licenses and/or privileges. I acknowledge that the Commission may audit jurisprudence attestations at their discretion.';
        break;
    case 'scope-of-practice-attestation':
        attestationObj.text = `I hereby attest and affirm that I have reviewed, understand, and will abide by this state's scope of practice and all applicable laws and rules when practicing in the state. I understand that the issuance of a Compact Privilege authorizes me to legally practice in the member jurisdiction in accordance with the laws and rules governing practice of my profession in that jurisdiction.

        If I violate the practice act, the appropriate board may take action against my Compact Privilege, which may result in the revocation of other Compact Privileges or licenses I may hold. I will also be prohibited from obtaining any other Compact Privileges for a period of at least two (2) years.`;
        break;
    default:
        break;
    }

    return attestationObj;
};

export const compactStates = [
    {
        compact: 'octp',
        postalAbbreviation: 'al',
    },
    {
        compact: 'octp',
        postalAbbreviation: 'co',
    },
    {
        compact: 'octp',
        postalAbbreviation: 'ky',
    },
    {
        compact: 'octp',
        postalAbbreviation: 'ne',
    },
    {
        compact: 'octp',
        postalAbbreviation: 'oh',
    },
];

export const compactConfig = {
    compactAbbr: 'otcp',
    compactName: 'Occupational Therapy',
    compactCommissionFee: {
        feeType: 'FLAT_RATE',
        feeAmount: 10,
    },
    licenseeRegistrationEnabled: false,
    compactOperationsTeamEmails: [
        'ops@example.com',
    ],
    compactAdverseActionsNotificationEmails: [
        'adverse@example.com',
    ],
    compactSummaryReportNotificationEmails: [
        'summary@example.com',
    ],
    transactionFeeConfiguration: {
        licenseeCharges: {
            active: true,
            chargeType: 'FLAT_FEE_PER_PRIVILEGE',
            chargeAmount: 5,
        },
    },
    configuredStates: [
        {
            postalAbbreviation: 'al',
            isLive: false,
        },
        {
            postalAbbreviation: 'co',
            isLive: true,
        },
        {
            postalAbbreviation: 'ky',
            isLive: false,
        },
        {
            postalAbbreviation: 'ne',
            isLive: false,
        },
        {
            postalAbbreviation: 'oh',
            isLive: true,
        },
    ],
};

export const stateConfig = {
    compact: 'otcp',
    jurisdictionName: 'Kentucky',
    postalAbbreviation: 'ky',
    licenseeRegistrationEnabled: false,
    privilegeFees: [
        {
            licenseTypeAbbreviation: 'ot',
            amount: 30,
            militaryRate: null,
        },
        {
            licenseTypeAbbreviation: 'ota',
            amount: 30,
            militaryRate: 25,
        },
    ],
    jurisprudenceRequirements: {
        required: true,
        linkToDocumentation: 'https://example.com',
    },
    jurisdictionOperationsTeamEmails: [
        'ops@example.com',
    ],
    jurisdictionAdverseActionsNotificationEmails: [
        'adverse@example.com',
    ],
    jurisdictionSummaryReportNotificationEmails: [
        'summary@example.com',
    ],
};

export const pets = [
    {
        id: 1,
        type: 'Dog',
        name: 'Cujo',
        size: 'Large',
        isEvil: true,
    },
    {
        id: 2,
        type: 'Dog',
        name: 'Beethoven',
        size: 'Large',
        isEvil: false,
    },
    {
        id: 3,
        type: 'Dog',
        name: 'Cerberus',
        size: 'Very Large',
        isEvil: true,
    },
    {
        id: 4,
        type: 'Dog',
        name: 'Otis',
        size: 'Small',
        isEvil: false,
    },
];<|MERGE_RESOLUTION|>--- conflicted
+++ resolved
@@ -1292,18 +1292,6 @@
             ],
             licenseJurisdiction: 'co',
             compact: 'octp',
-<<<<<<< HEAD
-            militaryAffiliations: [{
-                affiliationType: 'militaryMember',
-                compact: 'octp',
-                dateOfUpdate: '2024-08-29',
-                dateOfUpload: '2024-08-29',
-                documentKeys: 'key',
-                fileNames: ['military-document.pdf'],
-                status: 'active'
-            }],
-=======
-            homeAddressStreet2: '',
             militaryAffiliations: [
                 {
                     affiliationType: 'militaryMember',
@@ -1332,7 +1320,6 @@
                     status: 'active',
                 },
             ],
->>>>>>> 3ab3840c
             npi: '1234567890',
             licenseNumber: 'A-555666777',
             givenName: 'Layne',
@@ -2267,18 +2254,6 @@
             ],
             licenseJurisdiction: 'co',
             compact: 'octp',
-<<<<<<< HEAD
-            militaryAffiliations: [{
-                affiliationType: 'militaryMember',
-                compact: 'octp',
-                dateOfUpdate: '2024-08-29',
-                dateOfUpload: '2024-08-29',
-                documentKeys: 'key',
-                fileNames: ['military-document.pdf'],
-                status: 'initializing'
-            }],
-=======
-            homeAddressStreet2: '',
             militaryAffiliations: [
                 {
                     affiliationType: 'militaryMember',
@@ -2307,7 +2282,6 @@
                     status: 'initializing'
                 },
             ],
->>>>>>> 3ab3840c
             npi: '6441445289',
             licenseNumber: 'A-944447281',
             givenName: 'Janet',
