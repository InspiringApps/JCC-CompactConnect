--- conflicted
+++ resolved
@@ -1,17 +1,7 @@
 import json
-import os
-from typing import Mapping
 from unittest import TestCase
 
-<<<<<<< HEAD
-from aws_cdk.assertions import Template
-from aws_cdk.aws_apigateway import CfnResource, CfnMethod
-from aws_cdk.aws_lambda import CfnFunction
-
 from tests.unit.base import TstCompactConnectABC
-=======
-from app import CompactConnectApp
->>>>>>> 3140b768
 
 
 class TestApi(TstCompactConnectABC, TestCase):
@@ -27,28 +17,10 @@
 
         # Suppresses lambda bundling for tests
         context['aws:cdk:bundling-stacks'] = []
-<<<<<<< HEAD
         return context
-
-    def _generate_expected_integration_object(self, handler_logical_id: str) -> dict:
-=======
-
-        app = CompactConnectApp(context=context)
-
-        return app
-    @staticmethod
-    def _get_resource_properties_by_logical_id(logical_id: str, resources: Mapping[str, Mapping]) -> Mapping:
-        """
-        Helper function to retrieve a resource from a CloudFormation template by its logical ID.
-        """""
-        try:
-            return resources[logical_id]['Properties']
-        except KeyError as exc:
-            raise RuntimeError(f'{logical_id} not found in resources!') from exc
 
     @staticmethod
     def _generate_expected_integration_object(handler_logical_id: str) -> dict:
->>>>>>> 3140b768
         return {
             "Uri": {
                 "Fn::Join": [
@@ -62,27 +34,4 @@
                     ]
                 ]
             }
-        }
-
-    def compare_snapshot(self, actual: dict, snapshot_name: str, overwrite_snapshot: bool = False):
-        """
-        Compare the actual dictionary to the snapshot with the given name.
-        If overwrite_snapshot is True, overwrite the snapshot with the actual data.
-        """
-        snapshot_path = os.path.join('tests', 'resources', 'snapshots', f'{snapshot_name}.json')
-
-        if os.path.exists(snapshot_path):
-            with open(snapshot_path, 'r') as f:
-                snapshot = json.load(f)
-        else:
-            print(f"Snapshot at path '{snapshot_path}' does not exist.")
-            snapshot = None
-
-        if snapshot != actual and overwrite_snapshot:
-            with open(snapshot_path, 'w') as f:
-                json.dump(actual, f, indent=2)
-            print(f"Snapshot '{snapshot_name}' has been overwritten.")
-        else:
-            self.maxDiff = None #pylint: disable=invalid-name
-            self.assertEqual(snapshot, actual, f"Snapshot '{snapshot_name}' does not match the actual data. "
-                                               "To overwrite the snapshot, set overwrite_snapshot=True.")+        }