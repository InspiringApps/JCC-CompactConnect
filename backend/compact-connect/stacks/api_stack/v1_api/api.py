from __future__ import annotations

from aws_cdk.aws_apigateway import IResource, MethodOptions, AuthorizationType

from stacks import persistent_stack as ps
from stacks.api_stack import cc_api
from stacks.api_stack.v1_api.bulk_upload_url import BulkUploadUrl
from stacks.api_stack.v1_api.query_providers import QueryProviders
from stacks.api_stack.v1_api.provider_users import ProviderUsers

from .post_licenses import PostLicenses
from .api_model import ApiModel
<<<<<<< HEAD
=======
from .staff_users import StaffUsers
>>>>>>> 86f343fb


class V1Api:
    """
    v1 of the Provider Data API
    """
    def __init__(self, root: IResource, persistent_stack: ps.PersistentStack):
        super().__init__()
        self.root = root
        self.resource = root.add_resource('v1')
        self.api: cc_api.CCApi = root.api
        self.api_model = ApiModel(api=self.api)
        read_scopes = [
            f'{resource_server}/read'
            for resource_server in persistent_stack.staff_users.resource_servers.keys()
        ]
        write_scopes = [
            f'{resource_server}/write'
            for resource_server in persistent_stack.staff_users.resource_servers.keys()
        ]
        admin_scopes = [
            f'{resource_server}/admin'
            for resource_server in persistent_stack.staff_users.resource_servers.keys()
        ]
        read_auth_method_options = MethodOptions(
            authorization_type=AuthorizationType.COGNITO,
            authorizer=self.api.staff_users_authorizer,
            authorization_scopes=read_scopes
        )
        write_auth_method_options = MethodOptions(
            authorization_type=AuthorizationType.COGNITO,
            authorizer=self.api.staff_users_authorizer,
            authorization_scopes=write_scopes
        )

        # /v1/provider-users
        self.provider_users_resource = self.resource.add_resource('provider-users')
        self.provider_users = ProviderUsers(
            self.provider_users_resource,
            data_encryption_key=persistent_stack.shared_encryption_key,
            provider_data_table=persistent_stack.provider_table,
            api_model=self.api_model
        )

        # /v1/compacts/{compact}
        compact_resource = self.resource.add_resource('compacts').add_resource('{compact}')

        # POST /v1/compacts/{compact}/providers/query
        # GET  /v1/compacts/{compact}/providers/{providerId}
        providers_resource = compact_resource.add_resource('providers')
        QueryProviders(
            providers_resource,
            method_options=read_auth_method_options,
            data_encryption_key=persistent_stack.shared_encryption_key,
            provider_data_table=persistent_stack.provider_table,
            api_model=self.api_model
        )

        # POST /v1/compacts/{compact}/jurisdictions/{jurisdiction}/licenses
        # GET  /v1/compacts/{compact}/jurisdictions/{jurisdiction}/licenses/bulk-upload
        licenses_resource = compact_resource \
            .add_resource('jurisdictions') \
            .add_resource('{jurisdiction}') \
            .add_resource('licenses')
        PostLicenses(
            resource=licenses_resource,
            method_options=write_auth_method_options,
            event_bus=persistent_stack.data_event_bus,
            api_model=self.api_model
        )
        BulkUploadUrl(
            resource=licenses_resource,
            method_options=write_auth_method_options,
            bulk_uploads_bucket=persistent_stack.bulk_uploads_bucket,
            api_model=self.api_model
<<<<<<< HEAD
=======
        )

        # /v1/staff-users
        staff_users_admin_resource = compact_resource.add_resource('staff-users')
        staff_users_self_resource = self.resource.add_resource('staff-users')
        # GET    /v1/staff-users/me
        # PATCH  /v1/staff-users/me
        # GET    /v1/compacts/{compact}/staff-users
        # POST   /v1/compacts/{compact}/staff-users
        # GET    /v1/compacts/{compact}/staff-users/{userId}
        # PATCH  /v1/compacts/{compact}/staff-users/{userId}
        StaffUsers(
            admin_resource=staff_users_admin_resource,
            self_resource=staff_users_self_resource,
            admin_scopes=admin_scopes,
            persistent_stack=persistent_stack
>>>>>>> 86f343fb
        )<|MERGE_RESOLUTION|>--- conflicted
+++ resolved
@@ -10,10 +10,7 @@
 
 from .post_licenses import PostLicenses
 from .api_model import ApiModel
-<<<<<<< HEAD
-=======
 from .staff_users import StaffUsers
->>>>>>> 86f343fb
 
 
 class V1Api:
@@ -89,8 +86,6 @@
             method_options=write_auth_method_options,
             bulk_uploads_bucket=persistent_stack.bulk_uploads_bucket,
             api_model=self.api_model
-<<<<<<< HEAD
-=======
         )
 
         # /v1/staff-users
@@ -107,5 +102,4 @@
             self_resource=staff_users_self_resource,
             admin_scopes=admin_scopes,
             persistent_stack=persistent_stack
->>>>>>> 86f343fb
         )