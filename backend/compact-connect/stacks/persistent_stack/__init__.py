import os

from aws_cdk import Duration, RemovalPolicy, aws_ssm
from aws_cdk.aws_cognito import SignInAliases, UserPoolEmail
from aws_cdk.aws_iam import Effect, PolicyStatement
from aws_cdk.aws_kms import Key
from aws_cdk.aws_lambda import Runtime
from aws_cdk.aws_lambda_python_alpha import PythonLayerVersion
from aws_cdk.aws_logs import QueryDefinition, QueryString
from cdk_nag import NagSuppressions
from common_constructs.access_logs_bucket import AccessLogsBucket
from common_constructs.alarm_topic import AlarmTopic
from common_constructs.data_migration import DataMigration
from common_constructs.frontend_app_config_utility import PersistentStackFrontendAppConfigUtility
from common_constructs.nodejs_function import NodejsFunction
from common_constructs.python_function import COMMON_PYTHON_LAMBDA_LAYER_SSM_PARAMETER_NAME
from common_constructs.security_profile import SecurityProfile
from common_constructs.ssm_parameter_utility import SSMParameterUtility
from common_constructs.stack import AppStack
from constructs import Construct

from stacks.persistent_stack.bulk_uploads_bucket import BulkUploadsBucket
from stacks.persistent_stack.compact_configuration_table import CompactConfigurationTable
from stacks.persistent_stack.compact_configuration_upload import CompactConfigurationUpload
from stacks.persistent_stack.data_event_table import DataEventTable
from stacks.persistent_stack.event_bus import EventBus
from stacks.persistent_stack.provider_table import ProviderTable
from stacks.persistent_stack.provider_users import ProviderUsers
from stacks.persistent_stack.provider_users_bucket import ProviderUsersBucket
from stacks.persistent_stack.rate_limiting_table import RateLimitingTable
from stacks.persistent_stack.ssn_table import SSNTable
from stacks.persistent_stack.staff_users import StaffUsers
from stacks.persistent_stack.transaction_history_table import TransactionHistoryTable
from stacks.persistent_stack.transaction_reports_bucket import TransactionReportsBucket
from stacks.persistent_stack.user_email_notifications import UserEmailNotifications


# cdk leverages instance attributes to make resource exports accessible to other stacks
class PersistentStack(AppStack):
    """
    The stack that holds long-lived resources such as license data and other things that should probably never
    be destroyed in production
    """

    def __init__(
        self,
        scope: Construct,
        construct_id: str,
        *,
        app_name: str,
        environment_name: str,
        environment_context: dict,
        **kwargs,
    ) -> None:
        super().__init__(
            scope, construct_id, environment_context=environment_context, environment_name=environment_name, **kwargs
        )
        # If we delete this stack, retain the resource (orphan but prevent data loss) or destroy it (clean up)?
        removal_policy = RemovalPolicy.RETAIN if environment_name == 'prod' else RemovalPolicy.DESTROY

        # Add the common python lambda layer for use in all python lambdas
        # NOTE: this is to only be referenced directly in this stack!
        # All external references should use the ssm parameter to get the value of the layer arn.
        # attempting to reference this layer directly in another stack will cause this stack
        # to be stuck in an UPDATE_ROLLBACK_FAILED state which will require DELETION of stacks
        # that reference the layer directly. See https://github.com/aws/aws-cdk/issues/1972
        self.common_python_lambda_layer = PythonLayerVersion(
            self,
            'CompactConnectCommonPythonLayer',
            entry=os.path.join('lambdas', 'python', 'common'),
            compatible_runtimes=[Runtime.PYTHON_3_12],
            description='A layer for common code shared between python lambdas',
            # We retain the layer versions in our environments, to avoid a situation where a consuming stack is unable
            # to roll back because old versions are destroyed. This means that over time, these versions
            # will accumulate in prod, and given the AWS limit of 75 GB for all layer and lambda code storage
            # we will likely need to add a custom resource to track these versions, and clean up versions that are
            # older than a certain date. That is out of scope for our current effort, but we're leaving this comment
            # here to remind us that this will need to be addressed at a later date.
            removal_policy=removal_policy.RETAIN
            if not self.node.try_get_context('sandbox')
            else removal_policy.DESTROY,
        )

        # We Store the layer ARN in SSM Parameter Store
        # since lambda layers can't be shared across stacks
        # directly due to the fact that you can't update a CloudFormation
        # exported value that is being referenced by a resource in another stack
        self.lambda_layer_ssm_parameter = aws_ssm.StringParameter(
            self,
            'CommonPythonLayerArnParameter',
            parameter_name=COMMON_PYTHON_LAMBDA_LAYER_SSM_PARAMETER_NAME,
            string_value=self.common_python_lambda_layer.layer_version_arn,
        )

        self.shared_encryption_key = Key(
            self,
            'SharedEncryptionKey',
            enable_key_rotation=True,
            alias=f'{self.stack_name}-shared-encryption-key',
            removal_policy=removal_policy,
        )

        notifications = environment_context.get('notifications', {})
        self.alarm_topic = AlarmTopic(
            self,
            'AlarmTopic',
            master_key=self.shared_encryption_key,
            email_subscriptions=notifications.get('email', []),
            slack_subscriptions=notifications.get('slack', []),
        )

        self.access_logs_bucket = AccessLogsBucket(
            self,
            'AccessLogsBucket',
            removal_policy=removal_policy,
            auto_delete_objects=removal_policy == RemovalPolicy.DESTROY,
        )
        # TODO: remove these exports after CF Distribution has been moved over to frontend pipeline.  # noqa: FIX002
        self.export_value(self.access_logs_bucket.bucket_name)
        self.export_value(self.access_logs_bucket.bucket_arn)
        self.export_value(self.access_logs_bucket.bucket_regional_domain_name)

        # This resource should not be referenced directly as a cross stack reference, any reference should
        # be made through the SSM parameter
        # IMPORTANT NOTE: changing the name of the event bus will result in a BREAKING CHANGE (ie downtime). If the name
        # must be changed for whatever reason, you must create another event bus and SSM parameter and perform a
        # blue/green cut over to safely migrate consumers to the new event bus before deleting the original one in order
        # to prevent downtime.
        self._data_event_bus = EventBus(self, 'DataEventBus', event_bus_name=f'{environment_name}-dataEventBus')
        # We Store the data event bus name in SSM Parameter Store
        # to avoid issues with cross stack references due to the fact that
        # you can't update a CloudFormation exported value that is being referenced by a resource in another stack.
        self.data_event_bus_arn_ssm_parameter = SSMParameterUtility.set_data_event_bus_arn_ssm_parameter(
            self, self._data_event_bus
        )

        self._add_data_resources(removal_policy=removal_policy)
        self._add_migrations()

        self.compact_configuration_upload = CompactConfigurationUpload(
            self,
            'CompactConfigurationUpload',
            table=self.compact_configuration_table,
            master_key=self.shared_encryption_key,
        )

        if self.hosted_zone:
            self.user_email_notifications = UserEmailNotifications(
                self,
                'UserEmailNotifications',
                environment_context=environment_context,
                hosted_zone=self.hosted_zone,
                master_key=self.shared_encryption_key,
            )
            user_pool_email_settings = UserPoolEmail.with_ses(
                from_email=f'no-reply@{self.hosted_zone.zone_name}',
                ses_verified_domain=self.hosted_zone.zone_name,
                configuration_set_name=self.user_email_notifications.config_set.configuration_set_name,
            )
        else:
            # if domain name is not provided, use the default cognito email settings
            user_pool_email_settings = UserPoolEmail.with_cognito()

        self._create_email_notification_service()

        security_profile = SecurityProfile[environment_context.get('security_profile', 'RECOMMENDED')]
        staff_prefix = f'{app_name}-staff'

        self.staff_users = StaffUsers(
            self,
            'StaffUsersGreen',
            cognito_domain_prefix=staff_prefix if environment_name == 'prod' else f'{staff_prefix}-{environment_name}',
            environment_name=environment_name,
            environment_context=environment_context,
            encryption_key=self.shared_encryption_key,
            user_pool_email=user_pool_email_settings,
            security_profile=security_profile,
            removal_policy=removal_policy,
        )

        # This user pool is deprecated and will be removed once we've cut over to the green user pool
        # in the new provider_users_stack across all environments.
        provider_prefix = f'{app_name}-provider'
        provider_prefix = provider_prefix if environment_name == 'prod' else f'{provider_prefix}-{environment_name}'

        # We have to use a different prefix so we don't have a naming conflict with the original user pool
        self.provider_users_deprecated = ProviderUsers(
            self,
            'ProviderUsersBlue',
            cognito_domain_prefix=None,
            environment_name=environment_name,
            environment_context=environment_context,
            encryption_key=self.shared_encryption_key,
            sign_in_aliases=SignInAliases(email=True, username=False),
            user_pool_email=user_pool_email_settings,
            security_profile=security_profile,
            removal_policy=removal_policy,
        )
        # We explicitly export the user pool values so we can later move the API stack over to the
        # new user pool without putting our app into a cross-stack dependency 'deadly embrace':
        # https://www.endoflineblog.com/cdk-tips-03-how-to-unblock-cross-stack-references
        self.export_value(self.provider_users_deprecated.user_pool_id)
        self.export_value(self.provider_users_deprecated.user_pool_arn)
        self.export_value(self.provider_users_deprecated.ui_client.user_pool_client_id)

        QueryDefinition(
            self,
            'StaffUserCustomEmails',
            query_definition_name='StaffUserCustomEmails/Lambdas',
            query_string=QueryString(
                fields=['@timestamp', '@log', 'level', 'message', '@message'],
                filter_statements=['level in ["INFO", "WARNING", "ERROR"]'],
                sort='@timestamp desc',
            ),
            log_groups=[
                self.staff_users.custom_message_lambda.log_group,
            ],
        )

        if self.hosted_zone:
            # The SES email identity needs to be created before the user pools
            # so that the domain address will be verified before being referenced
            # by the user pool email settings
            self.staff_users.node.add_dependency(self.user_email_notifications.email_identity)
            self.staff_users.node.add_dependency(self.user_email_notifications.dmarc_record)
            self.provider_users_deprecated.node.add_dependency(self.user_email_notifications.email_identity)
            self.provider_users_deprecated.node.add_dependency(self.user_email_notifications.dmarc_record)
            # the verification custom resource needs to be completed before the user pools are created
            # so that the user pools will be created after the SES identity is verified
            self.staff_users.node.add_dependency(self.user_email_notifications.verification_custom_resource)
            self.provider_users_deprecated.node.add_dependency(
                self.user_email_notifications.verification_custom_resource
            )

        # This parameter is used to store the frontend app config values for use in the frontend deployment stack
        self._create_frontend_app_config_parameter()

    def _add_data_resources(self, removal_policy: RemovalPolicy):
        # Create the ssn related resources before other resources which are dependent on them
        self.ssn_table = SSNTable(
            self,
            'SSNTable',
            removal_policy=removal_policy,
            data_event_bus=self._data_event_bus,
            alarm_topic=self.alarm_topic,
        )

        self.bulk_uploads_bucket = BulkUploadsBucket(
            self,
            'BulkUploadsBucket',
            access_logs_bucket=self.access_logs_bucket,
            # Note that we're using the ssn key here, which has a much more restrictive policy.
            # The messages in this bucket include SSN, so we want it just as locked down as our
            # permanent storage of SSN data.
            bucket_encryption_key=self.ssn_table.key,
            removal_policy=removal_policy,
            auto_delete_objects=removal_policy == RemovalPolicy.DESTROY,
            event_bus=self._data_event_bus,
            license_preprocessing_queue=self.ssn_table.preprocessor_queue.queue,
            license_upload_role=self.ssn_table.license_upload_role,
        )
        # TODO - This dummy export is required until the api stack has been deployed # noqa: FIX002
        #  to stop referencing this bucket arn
        self.export_value(self.bulk_uploads_bucket.bucket_arn)

        self.transaction_reports_bucket = TransactionReportsBucket(
            self,
            'TransactionReportsBucket',
            access_logs_bucket=self.access_logs_bucket,
            encryption_key=self.shared_encryption_key,
            removal_policy=removal_policy,
        )

        self.rate_limiting_table = RateLimitingTable(
            self,
            'RateLimitingTable',
            encryption_key=self.shared_encryption_key,
            removal_policy=removal_policy,
        )

        self.provider_table = ProviderTable(
            self, 'ProviderTable', encryption_key=self.shared_encryption_key, removal_policy=removal_policy
        )

        # The api query role needs access to the provider table to associate a provider with
        # its jurisdictions, so it can make authorization decisions for the requester.
        self.provider_table.grant_read_data(self.ssn_table.api_query_role)
        NagSuppressions.add_resource_suppressions_by_path(
            self,
            f'{self.ssn_table.api_query_role.node.path}/DefaultPolicy/Resource',
            suppressions=[
                {
                    'id': 'AwsSolutions-IAM5',
                    'reason': """This policy contains wild-carded actions and resources but they are scoped to the
                              specific actions, Table, and KMS Key that this lambda specifically needs access to.
                              """,
                },
            ],
        )

        self.data_event_table = DataEventTable(
            scope=self,
            construct_id='DataEventTable',
            encryption_key=self.shared_encryption_key,
            event_bus=self._data_event_bus,
            alarm_topic=self.alarm_topic,
            removal_policy=removal_policy,
        )

        self.compact_configuration_table = CompactConfigurationTable(
            scope=self,
            construct_id='CompactConfigurationTable',
            encryption_key=self.shared_encryption_key,
            removal_policy=removal_policy,
        )

        self.transaction_history_table = TransactionHistoryTable(
            scope=self,
            construct_id='TransactionHistoryTable',
            encryption_key=self.shared_encryption_key,
            removal_policy=removal_policy,
        )

        # bucket for holding documentation for providers
        self.provider_users_bucket = ProviderUsersBucket(
            self,
            'ProviderUsersBucket',
            access_logs_bucket=self.access_logs_bucket,
            encryption_key=self.shared_encryption_key,
            provider_table=self.provider_table,
            removal_policy=removal_policy,
        )

    def _add_migrations(self):
        """
        Whenever a change is introduced that requires a schema migration (ie a new GSI or removing a deprecated field)
        there should be an associated migration script that is run as part of the deployment. These are short-lived
        custom resources that should be removed from the CDK app once the migration has been run in all environments.
        """
<<<<<<< HEAD
        home_jurisdiction_migration = DataMigration(
            self,
            '796HomeJurisdictionMigration',
            migration_dir='home_jurisdiction_796',
            lambda_environment={
                'PROVIDER_TABLE_NAME': self.provider_table.table_name,
                **self.common_env_vars,
            },
        )
        self.provider_table.grant_read_write_data(home_jurisdiction_migration)
        NagSuppressions.add_resource_suppressions_by_path(
            self,
            f'{home_jurisdiction_migration.migration_function.node.path}/ServiceRole/DefaultPolicy/Resource',
            suppressions=[
                {
                    'id': 'AwsSolutions-IAM5',
                    'reason': 'This policy contains wild-carded actions and resources but they are scoped to the '
                    'specific actions, Table and Key that this lambda needs access to in order to perform the'
                    'migration.',
                },
            ],
        )

        update_dates_migration = DataMigration(
            self,
            '887CreateEffectiveDate',
            migration_dir='create_effective_date_887',
            lambda_environment={
                'PROVIDER_TABLE_NAME': self.provider_table.table_name,
                **self.common_env_vars,
            },
        )
        self.provider_table.grant_read_write_data(update_dates_migration)
        NagSuppressions.add_resource_suppressions_by_path(
            self,
            f'{update_dates_migration.migration_function.node.path}/ServiceRole/DefaultPolicy/Resource',
            suppressions=[
                {
                    'id': 'AwsSolutions-IAM5',
                    'reason': 'This policy contains wild-carded actions and resources but they are scoped to the '
                    'specific actions, Table and Key that this lambda needs access to in order to perform the'
                    'migration.',
                },
            ],
        )

=======
>>>>>>> 7c06598c
        self.provider_user_pool_migration = DataMigration(
            self,
            'ProviderUserPoolMigration',
            migration_dir='provider_user_pool_migration_551',
            lambda_environment={
                'PROVIDER_TABLE_NAME': self.provider_table.table_name,
                **self.common_env_vars,
            },
        )
        self.provider_table.grant_read_write_data(self.provider_user_pool_migration)
        NagSuppressions.add_resource_suppressions_by_path(
            self,
            f'{self.provider_user_pool_migration.migration_function.node.path}/ServiceRole/DefaultPolicy/Resource',
            suppressions=[
                {
                    'id': 'AwsSolutions-IAM5',
                    'reason': 'This policy contains wild-carded actions and resources but they are scoped to the '
                    'specific table that this lambda needs access to in order to perform the user pool domain '
                    'migration.',
                },
            ],
        )

        self.compact_configured_states_migration = DataMigration(
            self,
            'CompactConfiguredStatesMigration',
            migration_dir='compact_configured_states_871',
            lambda_environment={
                'COMPACT_CONFIGURATION_TABLE_NAME': self.compact_configuration_table.table_name,
                **self.common_env_vars,
            },
        )
        self.compact_configuration_table.grant_read_write_data(self.compact_configured_states_migration)
        NagSuppressions.add_resource_suppressions_by_path(
            self,
            f'{self.compact_configured_states_migration.migration_function.node.path}/ServiceRole/DefaultPolicy/Resource',
            suppressions=[
                {
                    'id': 'AwsSolutions-IAM5',
                    'reason': 'This policy contains wild-carded actions and resources but they are scoped to the '
                    'specific actions, Table and Key that this lambda needs access to in order to perform the'
                    'compact configuredStates migration.',
                },
            ],
        )

        QueryDefinition(
            self,
            'Migrations',
            query_definition_name='Migrations/Lambdas',
            query_string=QueryString(
                fields=['@timestamp', 'level', 'compact', 'provider_id', 'message'],
                filter_statements=['level in ["INFO", "WARNING", "ERROR"]'],
                sort='@timestamp desc',
            ),
            log_groups=[
<<<<<<< HEAD
                home_jurisdiction_migration.migration_function.log_group,
                update_dates_migration.migration_function.log_group,
=======
>>>>>>> 7c06598c
                self.provider_user_pool_migration.migration_function.log_group,
                self.compact_configured_states_migration.migration_function.log_group,
            ],
        )

    def _create_email_notification_service(self) -> None:
        """This lambda is intended to be a general purpose email notification service.

        It can be invoked directly to send an email if the lambda is deployed in an environment that has a domain name.
        If the lambda is deployed in an environment that does not have a domain name, it will perform a no-op as there
        is no FROM address to use.
        """
        # If there is no hosted zone, we don't have a domain name to send from
        # so we'll use a placeholder value which will cause the lambda to perform a no-op
        from_address = 'NONE'
        if self.hosted_zone:
            from_address = f'noreply@{self.user_email_notifications.email_identity.email_identity_name}'

        self.email_notification_service_lambda = NodejsFunction(
            self,
            'EmailNotificationService',
            description='Generic email notification service',
            lambda_dir='email-notification-service',
            handler='sendEmail',
            timeout=Duration.minutes(5),
            memory_size=1024,
            environment={
                'FROM_ADDRESS': from_address,
                'COMPACT_CONFIGURATION_TABLE_NAME': self.compact_configuration_table.table_name,
                'TRANSACTION_REPORTS_BUCKET_NAME': self.transaction_reports_bucket.bucket_name,
                'UI_BASE_PATH_URL': self.get_ui_base_path_url(),
                **self.common_env_vars,
            },
        )

        # Grant permissions to read compact configurations
        self.compact_configuration_table.grant_read_data(self.email_notification_service_lambda)
        # Grant permissions to get report files for emailing reports
        self.transaction_reports_bucket.grant_read(self.email_notification_service_lambda)
        # if there is no domain name, we can't set up SES permissions
        # in this case the lambda will perform a no-op when invoked.
        if self.hosted_zone:
            self.setup_ses_permissions_for_lambda(self.email_notification_service_lambda)

        NagSuppressions.add_resource_suppressions_by_path(
            self,
            f'{self.email_notification_service_lambda.node.path}/ServiceRole/DefaultPolicy/Resource',
            suppressions=[
                {
                    'id': 'AwsSolutions-IAM5',
                    'reason': """
                              This policy contains wild-carded actions and resources but they are scoped to the
                              specific actions, reporting Bucket, Table, and Email Identity that this lambda
                              specifically needs access to.
                              """,
                },
            ],
        )

    def setup_ses_permissions_for_lambda(self, lambda_function: NodejsFunction):
        """Used to allow a lambda to send emails using the user email notification SES identity."""
        ses_resources = [
            self.user_email_notifications.email_identity.email_identity_arn,
            self.format_arn(
                partition=self.partition,
                service='ses',
                region=self.region,
                account=self.account,
                resource='configuration-set',
                resource_name=self.user_email_notifications.config_set.configuration_set_name,
            ),
        ]

        # We'll assume that, if it is a sandbox environment, they're in the Simple Email Service (SES) sandbox
        if self.node.try_get_context('sandbox'):
            # SES Sandboxed accounts require that the sending principal also be explicitly granted permission to send
            # emails to the SES identity they configured for testing. Because we don't know that identity in advance,
            # we'll have to allow the principal to use any SES identity configured in the account.
            # arn:aws:ses:{region}:{account}:identity/*
            ses_resources.append(
                self.format_arn(
                    partition=self.partition,
                    service='ses',
                    region=self.region,
                    account=self.account,
                    resource='identity',
                    resource_name='*',
                ),
            )

        lambda_function.role.add_to_principal_policy(
            PolicyStatement(
                actions=['ses:SendEmail', 'ses:SendRawEmail'],
                resources=ses_resources,
                effect=Effect.ALLOW,
                conditions={
                    # To mitigate the pretty open resources section for sandbox environments, we'll restrict the use of
                    # this action by specifying what From address and display name the principal must use.
                    'StringEquals': {
                        'ses:FromAddress': f'noreply@{self.user_email_notifications.email_identity.email_identity_name}',  # noqa: E501 line too long
                        'ses:FromDisplayName': 'Compact Connect',
                    }
                },
            )
        )

    def get_ui_base_path_url(self) -> str:
        """Returns the base URL for the UI."""
        if self.ui_domain_name is not None:
            return f'https://{self.ui_domain_name}'

        # default to csg test environment
        return 'https://app.test.compactconnect.org'

    def get_list_of_compact_abbreviations(self) -> list[str]:
        """
        Get the list of all compact abbreviations for compacts configured in the cdk.json file
        """
        return self.node.get_context('compacts')

    def get_list_of_active_jurisdictions_for_compact_environment(self, compact: str) -> list[str]:
        """
        Get the list of jurisdiction postal abbreviations which are active within a compact.

        This reads the active_compact_member_jurisdictions from the context in cdk.json and returns
        the list of jurisdiction postal abbreviations for the specified compact.

        For sandbox environments, it will use sandbox_active_compact_member_jurisdictions. This is because
        We have more than 25 active jurisdictions, but Cognito has a default limit of 25 resource servers per user pool,
        and we need to create a resource server for each active jurisdiction.
        We set the number of active jurisdictions to less than 25 in the sandbox environment so developers don't have
        to request a quota increase in order to deploy the sandbox environment.
        """
        # Check if this is a sandbox environment
        is_sandbox = self.node.try_get_context('sandbox')

        if is_sandbox:
            # Try to get sandbox-specific configuration
            active_member_jurisdictions = self.node.get_context('sandbox_active_compact_member_jurisdictions')
        else:
            # Use regular configuration for non-sandbox environments
            active_member_jurisdictions = self.node.get_context('active_compact_member_jurisdictions')

        if not active_member_jurisdictions:
            raise ValueError(
                f'No active member jurisdictions found in context for compact {compact}. '
                'If this is a sandbox environment, make sure to set the '
                'sandbox_active_compact_member_jurisdictions context variable in your cdk.context.json file.'
            )

        # Get the jurisdictions for the specified compact and ensure all are lowercase
        jurisdictions = active_member_jurisdictions[compact]
        return [j.lower() for j in jurisdictions]

    def _create_frontend_app_config_parameter(self):
        """
        Creates and stores UI application configuration in SSM Parameter Store for use in the UI stack and
        frontend deployment stack.
        """
        # Create and store UI application configuration in SSM Parameter Store for use in the UI stack
        frontend_app_config = PersistentStackFrontendAppConfigUtility()

        # Add staff user pool Cognito configuration
        frontend_app_config.set_staff_cognito_values(
            domain_name=self.staff_users.user_pool_domain.domain_name,
            client_id=self.staff_users.ui_client.user_pool_client_id,
        )

        # Add UI and API domain names
        frontend_app_config.set_domain_names(ui_domain_name=self.ui_domain_name, api_domain_name=self.api_domain_name)

        # Add bucket names needed for CSP Lambda
        frontend_app_config.set_license_bulk_uploads_bucket_name(bucket_name=self.bulk_uploads_bucket.bucket_name)
        frontend_app_config.set_provider_users_bucket_name(bucket_name=self.provider_users_bucket.bucket_name)

        # Generate the SSM parameter
        self.frontend_app_config_parameter = frontend_app_config.generate_ssm_parameter(
            self, 'FrontendAppConfigParameter'
        )<|MERGE_RESOLUTION|>--- conflicted
+++ resolved
@@ -337,30 +337,6 @@
         there should be an associated migration script that is run as part of the deployment. These are short-lived
         custom resources that should be removed from the CDK app once the migration has been run in all environments.
         """
-<<<<<<< HEAD
-        home_jurisdiction_migration = DataMigration(
-            self,
-            '796HomeJurisdictionMigration',
-            migration_dir='home_jurisdiction_796',
-            lambda_environment={
-                'PROVIDER_TABLE_NAME': self.provider_table.table_name,
-                **self.common_env_vars,
-            },
-        )
-        self.provider_table.grant_read_write_data(home_jurisdiction_migration)
-        NagSuppressions.add_resource_suppressions_by_path(
-            self,
-            f'{home_jurisdiction_migration.migration_function.node.path}/ServiceRole/DefaultPolicy/Resource',
-            suppressions=[
-                {
-                    'id': 'AwsSolutions-IAM5',
-                    'reason': 'This policy contains wild-carded actions and resources but they are scoped to the '
-                    'specific actions, Table and Key that this lambda needs access to in order to perform the'
-                    'migration.',
-                },
-            ],
-        )
-
         update_dates_migration = DataMigration(
             self,
             '887CreateEffectiveDate',
@@ -384,8 +360,6 @@
             ],
         )
 
-=======
->>>>>>> 7c06598c
         self.provider_user_pool_migration = DataMigration(
             self,
             'ProviderUserPoolMigration',
@@ -442,11 +416,7 @@
                 sort='@timestamp desc',
             ),
             log_groups=[
-<<<<<<< HEAD
-                home_jurisdiction_migration.migration_function.log_group,
                 update_dates_migration.migration_function.log_group,
-=======
->>>>>>> 7c06598c
                 self.provider_user_pool_migration.migration_function.log_group,
                 self.compact_configured_states_migration.migration_function.log_group,
             ],
