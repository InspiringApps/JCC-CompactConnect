import os

import yaml
from aws_cdk import Duration, RemovalPolicy, aws_ssm
from aws_cdk.aws_cognito import SignInAliases, UserPoolEmail
from aws_cdk.aws_iam import Effect, PolicyStatement
from aws_cdk.aws_kms import Key
from aws_cdk.aws_lambda import Runtime
from aws_cdk.aws_lambda_python_alpha import PythonLayerVersion
from aws_cdk.aws_logs import QueryDefinition, QueryString
from cdk_nag import NagSuppressions
from common_constructs.access_logs_bucket import AccessLogsBucket
from common_constructs.alarm_topic import AlarmTopic
from common_constructs.data_migration import DataMigration
from common_constructs.nodejs_function import NodejsFunction
from common_constructs.python_function import COMMON_PYTHON_LAMBDA_LAYER_SSM_PARAMETER_NAME
from common_constructs.security_profile import SecurityProfile
from common_constructs.stack import AppStack
from constructs import Construct

from stacks.persistent_stack.bulk_uploads_bucket import BulkUploadsBucket
from stacks.persistent_stack.compact_configuration_table import CompactConfigurationTable
from stacks.persistent_stack.compact_configuration_upload import CompactConfigurationUpload
from stacks.persistent_stack.data_event_table import DataEventTable
from stacks.persistent_stack.event_bus import EventBus
from stacks.persistent_stack.provider_table import ProviderTable
from stacks.persistent_stack.provider_users import ProviderUsers
from stacks.persistent_stack.provider_users_bucket import ProviderUsersBucket
from stacks.persistent_stack.rate_limiting_table import RateLimitingTable
from stacks.persistent_stack.ssn_table import SSNTable
from stacks.persistent_stack.staff_users import StaffUsers
from stacks.persistent_stack.transaction_history_table import TransactionHistoryTable
from stacks.persistent_stack.transaction_reports_bucket import TransactionReportsBucket
from stacks.persistent_stack.user_email_notifications import UserEmailNotifications


# cdk leverages instance attributes to make resource exports accessible to other stacks
class PersistentStack(AppStack):
    """
    The stack that holds long-lived resources such as license data and other things that should probably never
    be destroyed in production
    """

    def __init__(
        self,
        scope: Construct,
        construct_id: str,
        *,
        app_name: str,
        environment_name: str,
        environment_context: dict,
        **kwargs,
    ) -> None:
        super().__init__(
            scope, construct_id, environment_context=environment_context, environment_name=environment_name, **kwargs
        )
        # If we delete this stack, retain the resource (orphan but prevent data loss) or destroy it (clean up)?
        removal_policy = RemovalPolicy.RETAIN if environment_name == 'prod' else RemovalPolicy.DESTROY

        # Add the common python lambda layer for use in all python lambdas
        # NOTE: this is to only be referenced directly in this stack!
        # All external references should use the ssm parameter to get the value of the layer arn.
        # attempting to reference this layer directly in another stack will cause this stack
        # to be stuck in an UPDATE_ROLLBACK_FAILED state which will require DELETION of stacks
        # that reference the layer directly. See https://github.com/aws/aws-cdk/issues/1972
        self.common_python_lambda_layer = PythonLayerVersion(
            self,
            'CompactConnectCommonPythonLayer',
            entry=os.path.join('lambdas', 'python', 'common'),
            compatible_runtimes=[Runtime.PYTHON_3_12],
            description='A layer for common code shared between python lambdas',
        )

        # We Store the layer ARN in SSM Parameter Store
        # since lambda layers can't be shared across stacks
        # directly due to the fact that you can't update a CloudFormation
        # exported value that is being referenced by a resource in another stack
        self.lambda_layer_ssm_parameter = aws_ssm.StringParameter(
            self,
            'CommonPythonLayerArnParameter',
            parameter_name=COMMON_PYTHON_LAMBDA_LAYER_SSM_PARAMETER_NAME,
            string_value=self.common_python_lambda_layer.layer_version_arn,
        )

        self.shared_encryption_key = Key(
            self,
            'SharedEncryptionKey',
            enable_key_rotation=True,
            alias=f'{self.stack_name}-shared-encryption-key',
            removal_policy=removal_policy,
        )

        notifications = environment_context.get('notifications', {})
        self.alarm_topic = AlarmTopic(
            self,
            'AlarmTopic',
            master_key=self.shared_encryption_key,
            email_subscriptions=notifications.get('email', []),
            slack_subscriptions=notifications.get('slack', []),
        )

        self.access_logs_bucket = AccessLogsBucket(
            self,
            'AccessLogsBucket',
            removal_policy=removal_policy,
            auto_delete_objects=removal_policy == RemovalPolicy.DESTROY,
        )

        self.data_event_bus = EventBus(self, 'DataEventBus')

        self._add_data_resources(removal_policy=removal_policy)
        self._add_migrations()

        self.compact_configuration_upload = CompactConfigurationUpload(
            self,
            'CompactConfigurationUpload',
            table=self.compact_configuration_table,
            master_key=self.shared_encryption_key,
            environment_name=environment_name,
            environment_context=environment_context,
        )

        if self.hosted_zone:
            self.user_email_notifications = UserEmailNotifications(
                self,
                'UserEmailNotifications',
                environment_context=environment_context,
                hosted_zone=self.hosted_zone,
                master_key=self.shared_encryption_key,
            )
            user_pool_email_settings = UserPoolEmail.with_ses(
                from_email=f'no-reply@{self.hosted_zone.zone_name}',
                ses_verified_domain=self.hosted_zone.zone_name,
                configuration_set_name=self.user_email_notifications.config_set.configuration_set_name,
            )
        else:
            # if domain name is not provided, use the default cognito email settings
            user_pool_email_settings = UserPoolEmail.with_cognito()

        self._create_email_notification_service()

        security_profile = SecurityProfile[environment_context.get('security_profile', 'RECOMMENDED')]
        staff_prefix = f'{app_name}-staff'

        self.staff_users = StaffUsers(
            self,
            'StaffUsersGreen',
            cognito_domain_prefix=staff_prefix if environment_name == 'prod' else f'{staff_prefix}-{environment_name}',
            environment_name=environment_name,
            environment_context=environment_context,
            encryption_key=self.shared_encryption_key,
            user_pool_email=user_pool_email_settings,
            security_profile=security_profile,
            removal_policy=removal_policy,
        )

        # PROVIDER USER POOL MIGRATION PLAN:
        # 1. ✓ Create the blue user pool in all environments. (Deploy 1 of 3)
        # 2. Cut over to the blue user pool by: (Deploy 2 of 3)
        #   a. ✓ Update the API stack to use the blue user pool (just rename
        #      self.provider_users->self.provider_users_deprecated and
        #      self.provider_users_standby->self.provider_users below)
        #   b. ✓ Move the main provider prefix to the blue user pool (just use the provider_prefix in the other
        #      ProviderUsers constructor below)
        #   c. Deploy to all environments. You will have to manually delete the original user pool domain right before
        #      deploying to each environment. This will result in a deletion failure in the CFn events, but the overall
        #      deployment will succeed.
        # 3. Testers/users will need to re-register to get a new provider user in the blue user pool.
        # 4. Remove the original user pool. (Deploy 3 of 3)

        # This user pool is deprecated and will be removed once we've cut over to the blue user pool
        # across all environments.
        provider_prefix = f'{app_name}-provider'
        provider_prefix = provider_prefix if environment_name == 'prod' else f'{provider_prefix}-{environment_name}'
        self.provider_users_deprecated = ProviderUsers(
            self,
            'ProviderUsers',
            cognito_domain_prefix=None,
            environment_name=environment_name,
            environment_context=environment_context,
            encryption_key=self.shared_encryption_key,
            sign_in_aliases=None,
            user_pool_email=user_pool_email_settings,
            security_profile=security_profile,
            removal_policy=removal_policy,
        )
        # We explicitly export the user pool values so we can later move the API stack over to the
        # new user pool without putting our app into a cross-stack dependency 'deadly embrace':
        # https://www.endoflineblog.com/cdk-tips-03-how-to-unblock-cross-stack-references
        self.export_value(self.provider_users_deprecated.user_pool_id)
        self.export_value(self.provider_users_deprecated.user_pool_arn)

        # We have to use a different prefix so we don't have a naming conflict with the original user pool
        self.provider_users = ProviderUsers(
            self,
            'ProviderUsersBlue',
            cognito_domain_prefix=provider_prefix,
            environment_name=environment_name,
            environment_context=environment_context,
            encryption_key=self.shared_encryption_key,
            sign_in_aliases=SignInAliases(email=True, username=False),
            user_pool_email=user_pool_email_settings,
            security_profile=security_profile,
            removal_policy=removal_policy,
        )

        QueryDefinition(
            self,
            'UserCustomEmails',
            query_definition_name='UserCustomEmails/Lambdas',
            query_string=QueryString(
                fields=['@timestamp', '@log', 'level', 'message', '@message'],
                filter_statements=['level in ["INFO", "WARNING", "ERROR"]'],
                sort='@timestamp desc',
            ),
            log_groups=[
                self.provider_users.custom_message_lambda.log_group,
                self.staff_users.custom_message_lambda.log_group,
            ],
        )

        if self.hosted_zone:
            # The SES email identity needs to be created before the user pools
            # so that the domain address will be verified before being referenced
            # by the user pool email settings
            self.staff_users.node.add_dependency(self.user_email_notifications.email_identity)
            self.staff_users.node.add_dependency(self.user_email_notifications.dmarc_record)
            self.provider_users.node.add_dependency(self.user_email_notifications.email_identity)
            self.provider_users.node.add_dependency(self.user_email_notifications.dmarc_record)
            self.provider_users_deprecated.node.add_dependency(self.user_email_notifications.email_identity)
            self.provider_users_deprecated.node.add_dependency(self.user_email_notifications.dmarc_record)
            # the verification custom resource needs to be completed before the user pools are created
            # so that the user pools will be created after the SES identity is verified
            self.staff_users.node.add_dependency(self.user_email_notifications.verification_custom_resource)
            self.provider_users.node.add_dependency(self.user_email_notifications.verification_custom_resource)
            self.provider_users_deprecated.node.add_dependency(
                self.user_email_notifications.verification_custom_resource
            )

    def _add_data_resources(self, removal_policy: RemovalPolicy):
        # Create the ssn related resources before other resources which are dependent on them
        self.ssn_table = SSNTable(
            self,
            'SSNTable',
            removal_policy=removal_policy,
            data_event_bus=self.data_event_bus,
            alarm_topic=self.alarm_topic,
        )

        self.bulk_uploads_bucket = BulkUploadsBucket(
            self,
            'BulkUploadsBucket',
            access_logs_bucket=self.access_logs_bucket,
            # Note that we're using the ssn key here, which has a much more restrictive policy.
            # The messages in this bucket include SSN, so we want it just as locked down as our
            # permanent storage of SSN data.
            bucket_encryption_key=self.ssn_table.key,
            removal_policy=removal_policy,
            auto_delete_objects=removal_policy == RemovalPolicy.DESTROY,
            event_bus=self.data_event_bus,
            license_preprocessing_queue=self.ssn_table.preprocessor_queue.queue,
            license_upload_role=self.ssn_table.license_upload_role,
        )
        # TODO - This dummy export is required until the api stack has been deployed # noqa: FIX002
        #  to stop referencing this bucket arn
        self.export_value(self.bulk_uploads_bucket.bucket_arn)

        self.transaction_reports_bucket = TransactionReportsBucket(
            self,
            'TransactionReportsBucket',
            access_logs_bucket=self.access_logs_bucket,
            encryption_key=self.shared_encryption_key,
            removal_policy=removal_policy,
        )

        self.rate_limiting_table = RateLimitingTable(
            self,
            'RateLimitingTable',
            encryption_key=self.shared_encryption_key,
            removal_policy=removal_policy,
        )

        self.provider_table = ProviderTable(
            self, 'ProviderTable', encryption_key=self.shared_encryption_key, removal_policy=removal_policy
        )

        # The api query role needs access to the provider table to associate a provider with
        # its jurisdictions, so it can make authorization decisions for the requester.
        self.provider_table.grant_read_data(self.ssn_table.api_query_role)
        NagSuppressions.add_resource_suppressions_by_path(
            self,
            f'{self.ssn_table.api_query_role.node.path}/DefaultPolicy/Resource',
            suppressions=[
                {
                    'id': 'AwsSolutions-IAM5',
                    'reason': """This policy contains wild-carded actions and resources but they are scoped to the
                              specific actions, Table, and KMS Key that this lambda specifically needs access to.
                              """,
                },
            ],
        )

        self.data_event_table = DataEventTable(
            scope=self,
            construct_id='DataEventTable',
            encryption_key=self.shared_encryption_key,
            event_bus=self.data_event_bus,
            alarm_topic=self.alarm_topic,
            removal_policy=removal_policy,
        )

        self.compact_configuration_table = CompactConfigurationTable(
            scope=self,
            construct_id='CompactConfigurationTable',
            encryption_key=self.shared_encryption_key,
            removal_policy=removal_policy,
        )

        self.transaction_history_table = TransactionHistoryTable(
            scope=self,
            construct_id='TransactionHistoryTable',
            encryption_key=self.shared_encryption_key,
            removal_policy=removal_policy,
        )

        # bucket for holding documentation for providers
        self.provider_users_bucket = ProviderUsersBucket(
            self,
            'ProviderUsersBucket',
            access_logs_bucket=self.access_logs_bucket,
            encryption_key=self.shared_encryption_key,
            provider_table=self.provider_table,
            removal_policy=removal_policy,
        )

    def _add_migrations(self):
        """
        Whenever a change is introduced that requires a schema migration (ie a new GSI or removing a deprecated field)
        there should be an associated migration script that is run as part of the deployment. These are short-lived
        custom resources that should be removed from the CDK app once the migration has been run in all environments.
        """
        multi_license_migration = DataMigration(
            self,
            '569MultiLicense',
            migration_dir='569_multi_license',
            lambda_environment={
                'PROVIDER_TABLE_NAME': self.provider_table.table_name,
                'PROV_FAM_GIV_MID_INDEX_NAME': self.provider_table.provider_fam_giv_mid_index_name,
                **self.common_env_vars,
            },
        )
        self.provider_table.grant_read_write_data(multi_license_migration)
        NagSuppressions.add_resource_suppressions_by_path(
            self,
            f'{multi_license_migration.migration_function.node.path}/ServiceRole/DefaultPolicy/Resource',
            suppressions=[
                {
                    'id': 'AwsSolutions-IAM5',
                    'reason': 'This policy contains wild-carded actions and resources but they are scoped to the '
                    'specific actions, reporting Table and Key that this lambda specifically needs access to.',
                },
            ],
        )

        military_waiver_removal_migration = DataMigration(
            self,
            '618RemoveMilitaryWaiver',
            migration_dir='618_remove_military_waiver',
            lambda_environment={
                'PROVIDER_TABLE_NAME': self.provider_table.table_name,
                **self.common_env_vars,
            },
        )
        self.provider_table.grant_read_write_data(military_waiver_removal_migration)
        NagSuppressions.add_resource_suppressions_by_path(
            self,
            f'{military_waiver_removal_migration.migration_function.node.path}/ServiceRole/DefaultPolicy/Resource',
            suppressions=[
                {
                    'id': 'AwsSolutions-IAM5',
                    'reason': 'This policy contains wild-carded actions and resources but they are scoped to the '
                    'specific actions, Table and Key that this lambda needs access to in order to perform the'
                    'migration.',
                },
            ],
        )

<<<<<<< HEAD
        three_license_status_migration = DataMigration(
            self,
            '667ThreeLicenseStatus',
            migration_dir='667_three_license_status_fields',
=======
        deactivation_details_migration = DataMigration(
            self,
            '566DeactivationDetails',
            migration_dir='deactivation_details_566',
>>>>>>> b88a60a8
            lambda_environment={
                'PROVIDER_TABLE_NAME': self.provider_table.table_name,
                **self.common_env_vars,
            },
<<<<<<< HEAD
            custom_resource_properties={
                'foo': 'bar',
            },
        )
        self.provider_table.grant_read_write_data(three_license_status_migration)
        NagSuppressions.add_resource_suppressions_by_path(
            self,
            f'{three_license_status_migration.migration_function.node.path}/ServiceRole/DefaultPolicy/Resource',
=======
        )
        self.provider_table.grant_read_write_data(deactivation_details_migration)

        NagSuppressions.add_resource_suppressions_by_path(
            self,
            f'{deactivation_details_migration.migration_function.node.path}/ServiceRole/DefaultPolicy/Resource',
>>>>>>> b88a60a8
            suppressions=[
                {
                    'id': 'AwsSolutions-IAM5',
                    'reason': 'This policy contains wild-carded actions and resources but they are scoped to the '
                    'specific actions, Table and Key that this lambda needs access to in order to perform the'
                    'migration.',
                },
            ],
        )
<<<<<<< HEAD
        QueryDefinition(
            self,
            'Migrations',
            query_definition_name='Migrations/Lambdas',
            query_string=QueryString(
                fields=['@timestamp', 'level', 'compact', 'provider_id', 'message'],
                filter_statements=['level in ["INFO", "WARNING", "ERROR"]'],
                sort='@timestamp desc',
            ),
            log_groups=[
                multi_license_migration.migration_function.log_group,
                military_waiver_removal_migration.migration_function.log_group,
                three_license_status_migration.migration_function.log_group,
            ],
        )
=======
>>>>>>> b88a60a8

    def _create_email_notification_service(self) -> None:
        """This lambda is intended to be a general purpose email notification service.

        It can be invoked directly to send an email if the lambda is deployed in an environment that has a domain name.
        If the lambda is deployed in an environment that does not have a domain name, it will perform a no-op as there
        is no FROM address to use.
        """
        # If there is no hosted zone, we don't have a domain name to send from
        # so we'll use a placeholder value which will cause the lambda to perform a no-op
        from_address = 'NONE'
        if self.hosted_zone:
            from_address = f'noreply@{self.user_email_notifications.email_identity.email_identity_name}'

        self.email_notification_service_lambda = NodejsFunction(
            self,
            'EmailNotificationService',
            description='Generic email notification service',
            lambda_dir='email-notification-service',
            handler='sendEmail',
            timeout=Duration.minutes(5),
            memory_size=1024,
            environment={
                'FROM_ADDRESS': from_address,
                'COMPACT_CONFIGURATION_TABLE_NAME': self.compact_configuration_table.table_name,
                'TRANSACTION_REPORTS_BUCKET_NAME': self.transaction_reports_bucket.bucket_name,
                'UI_BASE_PATH_URL': self.get_ui_base_path_url(),
                **self.common_env_vars,
            },
        )

        # Grant permissions to read compact configurations
        self.compact_configuration_table.grant_read_data(self.email_notification_service_lambda)
        # Grant permissions to get report files for emailing reports
        self.transaction_reports_bucket.grant_read(self.email_notification_service_lambda)
        # if there is no domain name, we can't set up SES permissions
        # in this case the lambda will perform a no-op when invoked.
        if self.hosted_zone:
            self.setup_ses_permissions_for_lambda(self.email_notification_service_lambda)

        NagSuppressions.add_resource_suppressions_by_path(
            self,
            f'{self.email_notification_service_lambda.node.path}/ServiceRole/DefaultPolicy/Resource',
            suppressions=[
                {
                    'id': 'AwsSolutions-IAM5',
                    'reason': """
                              This policy contains wild-carded actions and resources but they are scoped to the
                              specific actions, reporting Bucket, Table, and Email Identity that this lambda
                              specifically needs access to.
                              """,
                },
            ],
        )

    def setup_ses_permissions_for_lambda(self, lambda_function: NodejsFunction):
        """Used to allow a lambda to send emails using the user email notification SES identity."""
        ses_resources = [
            self.user_email_notifications.email_identity.email_identity_arn,
            self.format_arn(
                partition=self.partition,
                service='ses',
                region=self.region,
                account=self.account,
                resource='configuration-set',
                resource_name=self.user_email_notifications.config_set.configuration_set_name,
            ),
        ]

        # We'll assume that, if it is a sandbox environment, they're in the Simple Email Service (SES) sandbox
        if self.node.try_get_context('sandbox'):
            # SES Sandboxed accounts require that the sending principal also be explicitly granted permission to send
            # emails to the SES identity they configured for testing. Because we don't know that identity in advance,
            # we'll have to allow the principal to use any SES identity configured in the account.
            # arn:aws:ses:{region}:{account}:identity/*
            ses_resources.append(
                self.format_arn(
                    partition=self.partition,
                    service='ses',
                    region=self.region,
                    account=self.account,
                    resource='identity',
                    resource_name='*',
                ),
            )

        lambda_function.role.add_to_principal_policy(
            PolicyStatement(
                actions=['ses:SendEmail', 'ses:SendRawEmail'],
                resources=ses_resources,
                effect=Effect.ALLOW,
                conditions={
                    # To mitigate the pretty open resources section for sandbox environments, we'll restrict the use of
                    # this action by specifying what From address and display name the principal must use.
                    'StringEquals': {
                        'ses:FromAddress': f'noreply@{self.user_email_notifications.email_identity.email_identity_name}',  # noqa: E501 line too long
                        'ses:FromDisplayName': 'Compact Connect',
                    }
                },
            )
        )

    def get_ui_base_path_url(self) -> str:
        """Returns the base URL for the UI."""
        if self.ui_domain_name is not None:
            return f'https://{self.ui_domain_name}'

        # default to csg test environment
        return 'https://app.test.compactconnect.org'

    def _configuration_is_active_for_environment(self, environment_name: str, active_environments: list[str]) -> bool:
        """Check if the compact configuration is active in the given environment."""
        return environment_name in active_environments or self.node.try_get_context('sandbox') is True

    def get_list_of_active_compacts_for_environment(self, environment_name: str) -> list[str]:
        """
        Currently, all configuration for compacts and jurisdictions is hardcoded in the compact-config directory.
        This reads the YAML configuration files and returns the list of compacts that are marked as
        active for the environment.
        """

        active_compacts = []
        # Read all compact configuration YAML files from top level compact-config directory
        for compact_config_file in os.listdir('compact-config'):
            if compact_config_file.endswith('.yml'):
                with open(os.path.join('compact-config', compact_config_file)) as f:
                    # convert YAML to JSON
                    formatted_compact = yaml.safe_load(f)
                    # only include the compact configuration if it is active in the environment
                    if self._configuration_is_active_for_environment(
                        environment_name,
                        formatted_compact['activeEnvironments'],
                    ):
                        active_compacts.append(formatted_compact['compactAbbr'])

        return active_compacts

    def get_list_of_active_jurisdictions_for_compact_environment(
        self, compact: str, environment_name: str
    ) -> list[str]:
        """
        Get the list of jurisdiction postal codes which are active within a compact and environment.

        Currently, all configuration for compacts and jurisdictions is hardcoded in the compact-config directory.
        This reads the YAML configuration files and returns the list of jurisdiction postal codes that are marked as
        active for the environment.
        """

        active_jurisdictions = []

        # Read all jurisdiction configuration YAML files from each active compact directory
        for jurisdiction_config_file in os.listdir(os.path.join('compact-config', compact)):
            if jurisdiction_config_file.endswith('.yml'):
                with open(os.path.join('compact-config', compact, jurisdiction_config_file)) as f:
                    formatted_jurisdiction = yaml.safe_load(f)
                    # only include the jurisdiction configuration if it is active in the environment
                    if self._configuration_is_active_for_environment(
                        environment_name,
                        formatted_jurisdiction['activeEnvironments'],
                    ):
                        active_jurisdictions.append(formatted_jurisdiction['postalAbbreviation'].lower())

        return active_jurisdictions<|MERGE_RESOLUTION|>--- conflicted
+++ resolved
@@ -385,38 +385,19 @@
             ],
         )
 
-<<<<<<< HEAD
         three_license_status_migration = DataMigration(
             self,
             '667ThreeLicenseStatus',
             migration_dir='667_three_license_status_fields',
-=======
-        deactivation_details_migration = DataMigration(
-            self,
-            '566DeactivationDetails',
-            migration_dir='deactivation_details_566',
->>>>>>> b88a60a8
             lambda_environment={
                 'PROVIDER_TABLE_NAME': self.provider_table.table_name,
                 **self.common_env_vars,
             },
-<<<<<<< HEAD
-            custom_resource_properties={
-                'foo': 'bar',
-            },
         )
         self.provider_table.grant_read_write_data(three_license_status_migration)
         NagSuppressions.add_resource_suppressions_by_path(
             self,
             f'{three_license_status_migration.migration_function.node.path}/ServiceRole/DefaultPolicy/Resource',
-=======
-        )
-        self.provider_table.grant_read_write_data(deactivation_details_migration)
-
-        NagSuppressions.add_resource_suppressions_by_path(
-            self,
-            f'{deactivation_details_migration.migration_function.node.path}/ServiceRole/DefaultPolicy/Resource',
->>>>>>> b88a60a8
             suppressions=[
                 {
                     'id': 'AwsSolutions-IAM5',
@@ -426,7 +407,30 @@
                 },
             ],
         )
-<<<<<<< HEAD
+
+        deactivation_details_migration = DataMigration(
+            self,
+            '566DeactivationDetails',
+            migration_dir='deactivation_details_566',
+            lambda_environment={
+                'PROVIDER_TABLE_NAME': self.provider_table.table_name,
+                **self.common_env_vars,
+            },
+        )
+        self.provider_table.grant_read_write_data(deactivation_details_migration)
+        NagSuppressions.add_resource_suppressions_by_path(
+            self,
+            f'{deactivation_details_migration.migration_function.node.path}/ServiceRole/DefaultPolicy/Resource',
+            suppressions=[
+                {
+                    'id': 'AwsSolutions-IAM5',
+                    'reason': 'This policy contains wild-carded actions and resources but they are scoped to the '
+                    'specific actions, Table and Key that this lambda needs access to in order to perform the'
+                    'migration.',
+                },
+            ],
+        )
+
         QueryDefinition(
             self,
             'Migrations',
@@ -442,8 +446,6 @@
                 three_license_status_migration.migration_function.log_group,
             ],
         )
-=======
->>>>>>> b88a60a8
 
     def _create_email_notification_service(self) -> None:
         """This lambda is intended to be a general purpose email notification service.
