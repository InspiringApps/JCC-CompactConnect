--- conflicted
+++ resolved
@@ -18,13 +18,6 @@
 from common_constructs.base_pipeline_stack import CCPipelineType
 from common_constructs.bucket import Bucket
 
-<<<<<<< HEAD
-import pipeline
-
-from common_constructs.bucket import Bucket
-
-=======
->>>>>>> 322c09b8
 
 class BackendPipeline(CdkCodePipeline):
     """
