--- conflicted
+++ resolved
@@ -354,7 +354,6 @@
         }
       }
     },
-<<<<<<< HEAD
     "/v1/provider-users/me" : {
       "get" : {
         "parameters" : [ {
@@ -429,17 +428,6 @@
               "Access-Control-Allow-Headers" : {
                 "type" : "string"
               }
-=======
-    "/v1/compacts/{compact}/providers": {
-      "options": {
-        "parameters": [
-          {
-            "name": "compact",
-            "in": "path",
-            "required": true,
-            "schema": {
-              "type": "string"
->>>>>>> 0440cb6c
             }
           }
         ],
