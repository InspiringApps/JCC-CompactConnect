import json
from urllib.parse import quote

from moto import mock_aws
from tests.function import TstFunction


@mock_aws
class TestQueryProviders(TstFunction):
    def test_query_by_ssn(self):
        self._load_provider_data()

        from handlers.providers import query_providers

        with open('tests/resources/api-event.json', 'r') as f:
            event = json.load(f)

        # The user has read permission for aslp
        event['requestContext']['authorizer']['claims']['scope'] = 'openid email aslp/read'
        event['pathParameters'] = {
            'compact': 'aslp'
        }
        event['body'] = json.dumps({
            'query': {
                'ssn': '123-12-1234'
            }
        })

        resp = query_providers(event, self.mock_context)

        self.assertEqual(200, resp['statusCode'])

        with open('tests/resources/api/provider-response.json', 'r') as f:
            expected_provider = json.load(f)

        body = json.loads(resp['body'])

        self.assertEqual(
            {
                'providers': [expected_provider],
                'pagination': {
                    'pageSize': 100,
                    'lastKey': None,
                    'prevLastKey': None
                },
                'query': {
                    'ssn': '123-12-1234'
                }
            },
            body
        )

    def test_query_by_provider_id(self):
        self._load_provider_data()

        from handlers.providers import query_providers

        with open('tests/resources/api-event.json', 'r') as f:
            event = json.load(f)

        # The user has read permission for aslp
        event['requestContext']['authorizer']['claims']['scope'] = 'openid email aslp/read'
        event['pathParameters'] = {
            'compact': 'aslp'
        }
        event['body'] = json.dumps({
            'query': {
                'providerId': '89a6377e-c3a5-40e5-bca5-317ec854c570'
            }
        })

        resp = query_providers(event, self.mock_context)

        self.assertEqual(200, resp['statusCode'])

        with open('tests/resources/api/provider-response.json', 'r') as f:
            expected_provider = json.load(f)

        body = json.loads(resp['body'])
        self.assertEqual(
            {
                'providers': [expected_provider],
                'pagination': {
                    'pageSize': 100,
                    'lastKey': None,
                    'prevLastKey': None
                },
                'query': {
                    'providerId': '89a6377e-c3a5-40e5-bca5-317ec854c570'
                }
            },
            body
        )

    def test_query_providers_updated_sorting(self):
        from handlers.providers import query_providers

        # 20 providers, 10 with licenses in oh, 10 with privileges in oh
        self._generate_providers(home='ne', privilege='oh', start_serial=9999)
        self._generate_providers(home='oh', privilege='ne', start_serial=9899)

        with open('tests/resources/api-event.json', 'r') as f:
            event = json.load(f)

        # The user has read permission for aslp
        event['requestContext']['authorizer']['claims']['scope'] = 'openid email aslp/read'
        event['pathParameters'] = {
            'compact': 'aslp'
        }
        event['body'] = json.dumps({
            'sorting': {
                'key': 'dateOfUpdate'
            },
            'query': {
                'jurisdiction': 'oh'
            },
            'pagination': {
                'pageSize': 10
            }
        })

        resp = query_providers(event, self.mock_context)

        self.assertEqual(200, resp['statusCode'])

        body = json.loads(resp['body'])
        self.assertEqual(10, len(body['providers']))
        self.assertEqual({'providers', 'pagination', 'query', 'sorting'}, body.keys())
        self.assertIsInstance(body['pagination']['lastKey'], str)
        # Check we're actually sorted
        dates_of_update = [provider['dateOfUpdate'] for provider in body['providers']]
        self.assertListEqual(sorted(dates_of_update), dates_of_update)

    def test_query_providers_family_name_sorting(self):
        from handlers.providers import query_providers

        # 20 providers, 10 with licenses in oh, 10 with privileges in oh
        self._generate_providers(home='ne', privilege='oh', start_serial=9999)
        self._generate_providers(home='oh', privilege='ne', start_serial=9899)

        with open('tests/resources/api-event.json', 'r') as f:
            event = json.load(f)

        # The user has read permission for aslp
        event['requestContext']['authorizer']['claims']['scope'] = 'openid email aslp/read'
        event['pathParameters'] = {
            'compact': 'aslp'
        }
        event['body'] = json.dumps({
            'sorting': {
                'key': 'familyName'
            },
            'query': {
                'jurisdiction': 'oh'
            },
            'pagination': {
                'pageSize': 10
            }
        })

        resp = query_providers(event, self.mock_context)

        self.assertEqual(200, resp['statusCode'])

        body = json.loads(resp['body'])
        self.assertEqual(10, len(body['providers']))
        self.assertEqual({'providers', 'pagination', 'query', 'sorting'}, body.keys())
        self.assertEqual(
            {
                'key': 'familyName',
                'direction': 'ascending'
            },
            body['sorting']
        )
        self.assertIsInstance(body['pagination']['lastKey'], str)
        # Check we're actually sorted
        family_names = [provider['familyName'] for provider in body['providers']]
        self.assertListEqual(sorted(family_names, key=quote), family_names)

    def test_query_providers_by_family_name(self):
        from handlers.providers import query_providers

        # 10 providers, licenses in oh, and privileges in ne, including a Tess and Ted Testerly
        self._generate_providers(
            home='oh',
            privilege='ne',
            start_serial=9999,
            names=(
                ('Testerly', 'Tess'),
                ('Testerly', 'Ted')
            )
        )

        with open('tests/resources/api-event.json', 'r') as f:
            event = json.load(f)

        # The user has read permission for aslp
        event['requestContext']['authorizer']['claims']['scope'] = 'openid email aslp/read'
        event['pathParameters'] = {
            'compact': 'aslp'
        }
        event['body'] = json.dumps({
            'sorting': {
                'key': 'familyName'
            },
            'query': {
                'jurisdiction': 'oh',
                'familyName': 'Testerly'
            },
            'pagination': {
                'pageSize': 10
            }
        })

        resp = query_providers(event, self.mock_context)

        self.assertEqual(200, resp['statusCode'])

        body = json.loads(resp['body'])
        self.assertEqual(2, len(body['providers']))

    def test_query_providers_given_name_only_not_allowed(self):
        from handlers.providers import query_providers

        # 10 providers, licenses in oh, and privileges in ne, including a Tess and Ted Testerly
        self._generate_providers(
            home='oh',
            privilege='ne',
            start_serial=9999,
            names=(
                ('Testerly', 'Tess'),
                ('Testerly', 'Ted')
            )
        )

        with open('tests/resources/api-event.json', 'r') as f:
            event = json.load(f)

        # The user has read permission for aslp
        event['requestContext']['authorizer']['claims']['scope'] = 'openid email aslp/read'
        event['pathParameters'] = {
            'compact': 'aslp'
        }
        event['body'] = json.dumps({
            'sorting': {
                'key': 'familyName'
            },
            'query': {
                'jurisdiction': 'oh',
                'givenName': 'Tess'
            },
            'pagination': {
                'pageSize': 10
            }
        })

        resp = query_providers(event, self.mock_context)

        self.assertEqual(400, resp['statusCode'])

    def test_query_providers_default_sorting(self):
        """
        If sorting is not specified, familyName is default
        """
        from handlers.providers import query_providers

        # 20 providers, 10 with licenses in oh, 10 with privileges in oh
        self._generate_providers(home='ne', privilege='oh', start_serial=9999)
        self._generate_providers(home='oh', privilege='ne', start_serial=9899)

        with open('tests/resources/api-event.json', 'r') as f:
            event = json.load(f)

        # The user has read permission for aslp
        event['requestContext']['authorizer']['claims']['scope'] = 'openid email aslp/read'
        event['pathParameters'] = {
            'compact': 'aslp'
        }
        event['body'] = json.dumps({
            'query': {}
        })

        resp = query_providers(event, self.mock_context)

        self.assertEqual(200, resp['statusCode'])

        body = json.loads(resp['body'])
        self.assertEqual(20, len(body['providers']))
        self.assertEqual({'providers', 'pagination', 'query', 'sorting'}, body.keys())
        self.assertEqual(
            {
                'key': 'familyName',
                'direction': 'ascending'
            },
            body['sorting']
        )
        self.assertIsNone(body['pagination']['lastKey'])
        # Check we're actually sorted
        family_names = [provider['familyName'] for provider in body['providers']]
        self.assertListEqual(sorted(family_names, key=quote), family_names)

    def test_query_providers_invalid_sorting(self):
        from handlers.providers import query_providers

        # 20 providers, 10 with licenses in oh, 10 with privileges in oh
        self._generate_providers(home='ne', privilege='oh', start_serial=9999)
        self._generate_providers(home='oh', privilege='ne', start_serial=9899)

        with open('tests/resources/api-event.json', 'r') as f:
            event = json.load(f)

        # The user has read permission for aslp
        event['requestContext']['authorizer']['claims']['scope'] = 'openid email aslp/read'
        event['pathParameters'] = {
            'compact': 'aslp'
        }
        event['body'] = json.dumps({
            'query': {
                'jurisdiction': 'oh'
            },
            'sorting': {
                'key': 'invalid'
            }
        })

        resp = query_providers(event, self.mock_context)

        # Should reject the query, with 400
        self.assertEqual(400, resp['statusCode'])


@mock_aws
class TestGetProvider(TstFunction):

    def test_get_provider(self):
        """
        Provider detail response
        """
        self._load_provider_data()

        from handlers.providers import get_provider

        with open('tests/resources/api-event.json', 'r') as f:
            event = json.load(f)

        # The user has read permission for aslp
        event['requestContext']['authorizer']['claims']['scope'] = 'openid email aslp/read'
        event['pathParameters'] = {
            'compact': 'aslp',
            'providerId': '89a6377e-c3a5-40e5-bca5-317ec854c570'
        }
        event['queryStringParameters'] = None

        with open('tests/resources/api/provider-detail-response.json', 'r') as f:
            expected_provider = json.load(f)

        resp = get_provider(event, self.mock_context)

        self.assertEqual(200, resp['statusCode'])
        provider_data = json.loads(resp['body'])
        self.assertEqual(expected_provider, provider_data)

    def test_get_provider_wrong_compact(self):
        """
        Provider detail response
        """
        self._load_provider_data()

        from handlers.providers import get_provider

        with open('tests/resources/api-event.json', 'r') as f:
            event = json.load(f)

        # The user has read permission for aslp
        event['requestContext']['authorizer']['claims']['scope'] = 'openid email aslp/read'
        event['pathParameters'] = {
            'compact': 'octp',
            'providerId': '89a6377e-c3a5-40e5-bca5-317ec854c570'
        }
        event['queryStringParameters'] = None

        resp = get_provider(event, self.mock_context)

        self.assertEqual(403, resp['statusCode'])

    def test_get_provider_missing_provider_id(self):
<<<<<<< HEAD
        # Pre-load our license into the db
        with open('tests/resources/dynamo/license.json', 'r') as f:
            license_data = json.load(f)

        self._provider_table.put_item(Item=license_data)

=======
>>>>>>> ca527bda
        from handlers.providers import get_provider

        with open('tests/resources/api-event.json', 'r') as f:
            event = json.load(f)

        # The user has read permission for aslp
        event['requestContext']['authorizer']['claims']['scope'] = 'openid email aslp/read'
        # providerId _should_ be included in these pathParameters. We're leaving it out for this test.
        event['pathParameters'] = {
            'compact': 'aslp'
        }
        event['queryStringParameters'] = None

        resp = get_provider(event, self.mock_context)

        self.assertEqual(400, resp['statusCode'])<|MERGE_RESOLUTION|>--- conflicted
+++ resolved
@@ -384,15 +384,6 @@
         self.assertEqual(403, resp['statusCode'])
 
     def test_get_provider_missing_provider_id(self):
-<<<<<<< HEAD
-        # Pre-load our license into the db
-        with open('tests/resources/dynamo/license.json', 'r') as f:
-            license_data = json.load(f)
-
-        self._provider_table.put_item(Item=license_data)
-
-=======
->>>>>>> ca527bda
         from handlers.providers import get_provider
 
         with open('tests/resources/api-event.json', 'r') as f:
