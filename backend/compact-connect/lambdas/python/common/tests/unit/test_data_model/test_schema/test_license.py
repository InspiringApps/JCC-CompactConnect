--- conflicted
+++ resolved
@@ -127,9 +127,6 @@
         self.assertEqual('inactive', license_data['licenseStatus'])
         self.assertEqual('ineligible', license_data['compactEligibility'])
 
-<<<<<<< HEAD
-    def test_sets_status_to_inactive_if_license_status_inactive(self):
-=======
     @patch('cc_common.config._Config.current_standard_datetime', datetime.fromisoformat('2024-11-09T03:59:59+00:00'))
     def test_status_is_set_to_active_right_before_expiration_for_utc_minus_four_timezone(self):
         from cc_common.data_model.schema.license.record import LicenseRecordSchema
@@ -140,7 +137,7 @@
 
         result = LicenseRecordSchema().load(privilege_data)
 
-        self.assertEqual(result['status'], 'active')
+        self.assertEqual(result['licenseStatus'], 'active')
 
 
     @patch('cc_common.config._Config.current_standard_datetime', datetime.fromisoformat('2024-11-09T04:00:00+00:00'))
@@ -153,11 +150,10 @@
 
         result = LicenseRecordSchema().load(privilege_data)
 
-        self.assertEqual(result['status'], 'inactive')
+        self.assertEqual(result['licenseStatus'], 'inactive')
 
 
     def test_license_record_schema_sets_status_to_inactive_if_jurisdiction_status_inactive(self):
->>>>>>> fe8547a5
         from cc_common.data_model.schema import LicenseRecordSchema
 
         with open('tests/resources/dynamo/license.json') as f:
