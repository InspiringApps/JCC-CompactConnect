# ruff: noqa: N801, N815, ARG002  invalid-name unused-argument
from datetime import date

from marshmallow import Schema, ValidationError, post_dump, post_load, pre_dump, pre_load, validates_schema
from marshmallow.fields import UUID, Date, DateTime, List, Nested, String
from marshmallow.validate import Length

from cc_common.config import config
from cc_common.data_model.schema.base_record import BaseRecordSchema, ForgivingSchema
from cc_common.data_model.schema.common import (
<<<<<<< HEAD
    ActiveInactiveStatus,
    ChangeHashMixin,
=======
    ChangeHashMixin,
    UpdateCategory,
>>>>>>> b88a60a8
    ValidatesLicenseTypeMixin,
    ensure_value_is_datetime,
)
from cc_common.data_model.schema.fields import ActiveInactive, Compact, Jurisdiction, UpdateType


class AttestationVersionRecordSchema(Schema):
    """
    This schema is intended to be used by any record in the system which needs to track which attestations have been
    accepted by a user (i.e. when purchasing privileges).

    This schema is intended to be used as a nested field in other schemas.

    Serialization direction:
    DB -> load() -> Python
    """

    attestationId = String(required=True, allow_none=False)
    version = String(required=True, allow_none=False)


class DeactivationDetailsSchema(Schema):
    """
    Schema for tracking details about a privilege deactivation.
    """

    note = String(required=False, allow_none=False, validate=Length(1, 256))
    deactivatedByStaffUserId = UUID(required=True, allow_none=False)
    deactivatedByStaffUserName = String(required=True, allow_none=False)


@BaseRecordSchema.register_schema('privilege')
class PrivilegeRecordSchema(BaseRecordSchema, ValidatesLicenseTypeMixin):
    """
    Schema for privilege records in the license data table

    Serialization direction:
    DB -> load() -> Python
    """

    _record_type = 'privilege'

    # Provided fields
    providerId = UUID(required=True, allow_none=False)
    compact = Compact(required=True, allow_none=False)
    jurisdiction = Jurisdiction(required=True, allow_none=False)
    licenseJurisdiction = Jurisdiction(required=True, allow_none=False)
    licenseType = String(required=True, allow_none=False)
    dateOfIssuance = DateTime(required=True, allow_none=False)
    dateOfRenewal = DateTime(required=True, allow_none=False)
    # this is determined by the license expiration date, which is a date field, so this is also a date field
    dateOfExpiration = Date(required=True, allow_none=False)
    # the id of the transaction that was made when the user purchased the privilege
    compactTransactionId = String(required=False, allow_none=False)
    # list of attestations that were accepted when purchasing this privilege
    attestations = List(Nested(AttestationVersionRecordSchema()), required=True, allow_none=False)
    # the human-friendly identifier for this privilege
    privilegeId = String(required=True, allow_none=False)
    # the persisted status of the privilege, which can be manually set to inactive
    administratorSetStatus = ActiveInactive(required=True, allow_none=False)

    # This field is the actual status referenced by the system, which is determined by the expiration date
    # in addition to the administratorSetStatus. This should never be written to the DB. It is calculated
    # whenever the record is loaded.
    status = ActiveInactive(required=True, allow_none=False)
    compactTransactionIdGSIPK = String(required=True, allow_none=False)

    @pre_dump
    def generate_pk_sk(self, in_data, **kwargs):  # noqa: ARG001 unused-argument
        in_data['pk'] = f'{in_data["compact"]}#PROVIDER#{in_data["providerId"]}'
        license_type_abbr = config.license_type_abbreviations[in_data['compact']][in_data['licenseType']]
        in_data['sk'] = f'{in_data["compact"]}#PROVIDER#privilege/{in_data["jurisdiction"]}/{license_type_abbr}#'
        return in_data

    @pre_dump
    def generate_compact_transaction_gsi_field(self, in_data, **kwargs):  # noqa: ARG001 unused-argument
        in_data['compactTransactionIdGSIPK'] = f'COMPACT#{in_data["compact"]}#TX#{in_data["compactTransactionId"]}#'
        return in_data

    @pre_load
    def pre_load_initialization(self, in_data, **kwargs):  # noqa: ARG001 unused-argument
        return self._enforce_datetimes(in_data)

    def _enforce_datetimes(self, in_data, **kwargs):
        # for backwards compatibility with the old data model
        # we convert any records that are using a Date value
        # for dateOfRenewal and dateOfIssuance to DateTime values
        in_data['dateOfRenewal'] = ensure_value_is_datetime(in_data.get('dateOfRenewal', in_data['dateOfIssuance']))
        in_data['dateOfIssuance'] = ensure_value_is_datetime(in_data['dateOfIssuance'])

        return in_data

    @pre_dump
    def remove_status_field_if_present(self, in_data, **kwargs):
        """Remove the status field before dumping to the database"""
        in_data.pop('status', None)
        return in_data

    @pre_load
    def _calculate_status(self, in_data, **kwargs):
        """Determine the status of the record based on the expiration date and administratorSetStatus"""
        in_data['status'] = (
            ActiveInactiveStatus.ACTIVE
            if (
                in_data.get('administratorSetStatus', ActiveInactiveStatus.ACTIVE) == ActiveInactiveStatus.ACTIVE
                and date.fromisoformat(in_data['dateOfExpiration']) > config.current_standard_datetime.date()
            )
            else ActiveInactiveStatus.INACTIVE
        )

        return in_data

    @post_load
    def drop_compact_transaction_id_gsi_field(self, in_data, **kwargs):  # noqa: ARG001 unused-argument
        """Drop the db-specific license GSI fields before returning loaded data"""
        # only drop the field if it's present, else continue on
        in_data.pop('compactTransactionIdGSIPK', None)
        return in_data


class PrivilegeUpdatePreviousRecordSchema(ForgivingSchema):
    """
    A snapshot of a previous state of a privilege record

    Serialization direction:
    DB -> load() -> Python
    """

    dateOfIssuance = DateTime(required=True, allow_none=False)
    dateOfRenewal = DateTime(required=True, allow_none=False)
    dateOfExpiration = Date(required=True, allow_none=False)
    dateOfUpdate = DateTime(required=True, allow_none=False)
    privilegeId = String(required=True, allow_none=False)
    compactTransactionId = String(required=True, allow_none=False)
    attestations = List(Nested(AttestationVersionRecordSchema()), required=True, allow_none=False)
    administratorSetStatus = ActiveInactive(required=False, allow_none=False)
    licenseJurisdiction = Jurisdiction(required=True, allow_none=False)


@BaseRecordSchema.register_schema('privilegeUpdate')
class PrivilegeUpdateRecordSchema(BaseRecordSchema, ChangeHashMixin, ValidatesLicenseTypeMixin):
    """
    Schema for privilege update history records in the provider data table

    Serialization direction:
    DB -> load() -> Python
    """

    _record_type = 'privilegeUpdate'

    updateType = UpdateType(required=True, allow_none=False)
    providerId = UUID(required=True, allow_none=False)
    compact = Compact(required=True, allow_none=False)
    jurisdiction = Jurisdiction(required=True, allow_none=False)
    licenseType = String(required=True, allow_none=False)
    compactTransactionIdGSIPK = String(required=True, allow_none=False)
    previous = Nested(PrivilegeUpdatePreviousRecordSchema, required=True, allow_none=False)
    # We'll allow any fields that can show up in the previous field to be here as well, but none are required
    updatedValues = Nested(PrivilegeUpdatePreviousRecordSchema(partial=True), required=True, allow_none=False)
    # optional field that is only included if the update was a deactivation
    deactivationDetails = Nested(DeactivationDetailsSchema(), required=False, allow_none=False)

    @post_dump  # Must be _post_ dump so we have values that are more easily hashed
    def generate_pk_sk(self, in_data, **kwargs):  # noqa: ARG001 unused-argument
        in_data['pk'] = f'{in_data["compact"]}#PROVIDER#{in_data["providerId"]}'
        # This needs to include a POSIX timestamp (seconds) and a hash of the changes
        # to the record. We'll use the current time and the hash of the updatedValues
        # field for this.
        change_hash = self.hash_changes(in_data)
        license_type_abbr = config.license_type_abbreviations[in_data['compact']][in_data['licenseType']]
        in_data['sk'] = (
            f'{in_data["compact"]}#PROVIDER#privilege/{in_data["jurisdiction"]}/{license_type_abbr}#UPDATE#{int(config.current_standard_datetime.timestamp())}/{change_hash}'
        )
        return in_data

    @validates_schema
    def validate_deactivation_details_present_if_deactivation_update(self, data, **kwargs):  # noqa: ARG002 unused-argument
        if data['updateType'] == UpdateCategory.DEACTIVATION and not data.get('deactivationDetails'):
            raise ValidationError({'deactivationDetails': ['This field is required when update was deactivation type']})

    @pre_dump
    def generate_compact_transaction_gsi_field(self, in_data, **kwargs):  # noqa: ARG001 unused-argument
        """
        In order for us to be able to look up privilege records by transaction, we need each update record
        to track a top level compact transaction id GSI field. We use the value of the compactTransactionId nested in
        the previous field, since that is guaranteed to include the compactTransactionId field, and by using the
        previous field, we can trace back to the transaction id for every privilege update record.
        """
        in_data['compactTransactionIdGSIPK'] = (
            f'COMPACT#{in_data["compact"]}#TX#{in_data["previous"]["compactTransactionId"]}#'
        )
        return in_data

    @post_load
    def drop_compact_transaction_id_gsi_field(self, in_data, **kwargs):  # noqa: ARG001 unused-argument
        """Drop the db-specific license GSI fields before returning loaded data"""
        # only drop the field if it's present, else continue on
        in_data.pop('compactTransactionIdGSIPK', None)
        return in_data<|MERGE_RESOLUTION|>--- conflicted
+++ resolved
@@ -8,13 +8,9 @@
 from cc_common.config import config
 from cc_common.data_model.schema.base_record import BaseRecordSchema, ForgivingSchema
 from cc_common.data_model.schema.common import (
-<<<<<<< HEAD
     ActiveInactiveStatus,
     ChangeHashMixin,
-=======
-    ChangeHashMixin,
     UpdateCategory,
->>>>>>> b88a60a8
     ValidatesLicenseTypeMixin,
     ensure_value_is_datetime,
 )
