--- conflicted
+++ resolved
@@ -1,14 +1,8 @@
 # ruff: noqa: N801, N815, ARG002  invalid-name unused-argument
-<<<<<<< HEAD
-=======
-from marshmallow import Schema
-from marshmallow.fields import List, Nested, Raw, String
-
 from cc_common.data_model.schema.adverse_action.api import (
     AdverseActionGeneralResponseSchema,
     AdverseActionPublicResponseSchema,
 )
->>>>>>> 08532b97
 from cc_common.data_model.schema.base_record import ForgivingSchema
 from cc_common.data_model.schema.fields import ActiveInactive, Compact, Jurisdiction, UpdateType
 from marshmallow import Schema
