--- conflicted
+++ resolved
@@ -4,12 +4,6 @@
 from abc import ABC
 from datetime import date
 
-<<<<<<< HEAD
-=======
-from marshmallow import EXCLUDE, RAISE, Schema, post_load, pre_dump, pre_load
-from marshmallow.fields import UUID, DateTime, String
-
->>>>>>> 08532b97
 from cc_common.config import config
 from cc_common.data_model.schema.common import (
     ActiveInactiveStatus,
