--- conflicted
+++ resolved
@@ -1,9 +1,8 @@
 from cc_common.config import config
-<<<<<<< HEAD
-from cc_common.data_model.schema.common import ProviderEligibilityStatus, UpdateCategory
+
 from marshmallow.fields import List, String
 from marshmallow.validate import OneOf, Regexp
-=======
+
 from cc_common.data_model.schema.common import (
     ActiveInactiveStatus,
     ClinicalPrivilegeActionCategory,
@@ -12,7 +11,6 @@
     PrivilegeEncumberedStatusEnum,
     UpdateCategory,
 )
->>>>>>> 08532b97
 
 
 class SocialSecurityNumber(String):
