import json
from datetime import date, datetime
from unittest.mock import patch
from uuid import UUID

from boto3.dynamodb.conditions import Key
from common_test.test_constants import (
    DEFAULT_COMPACT,
    DEFAULT_DATE_OF_UPDATE_TIMESTAMP,
    DEFAULT_EFFECTIVE_DATE,
    DEFAULT_LICENSE_JURISDICTION,
    DEFAULT_LICENSE_TYPE,
    DEFAULT_LICENSE_TYPE_ABBREVIATION,
    DEFAULT_LIFT_EFFECTIVE_DATE,
    DEFAULT_PRIVILEGE_JURISDICTION,
    DEFAULT_PROVIDER_ID,
)
from moto import mock_aws

from . import TstFunction


@mock_aws
@patch('cc_common.config._Config.current_standard_datetime', datetime.fromisoformat(DEFAULT_DATE_OF_UPDATE_TIMESTAMP))
class TestEncumbranceEvents(TstFunction):
    """Test suite for license encumbrance event handlers."""

    def _generate_license_encumbrance_message(self, message_overrides=None):
        """Generate a test SQS message for license encumbrance events."""
        message = {
            'detail': {
                'compact': DEFAULT_COMPACT,
                'providerId': DEFAULT_PROVIDER_ID,
                'jurisdiction': DEFAULT_LICENSE_JURISDICTION,
                'licenseTypeAbbreviation': DEFAULT_LICENSE_TYPE_ABBREVIATION,
                'eventTime': DEFAULT_DATE_OF_UPDATE_TIMESTAMP,
<<<<<<< HEAD
                'effectiveDate': DEFAULT_LIFT_EFFECTIVE_DATE,
=======
                'effectiveDate': DEFAULT_EFFECTIVE_DATE,
>>>>>>> 3ba66479
            }
        }
        if message_overrides:
            message['detail'].update(message_overrides)
        return message

    def _generate_license_encumbrance_lifting_message(self, message_overrides=None):
        """Generate a test SQS message for license encumbrance lifting events."""
        return self._generate_license_encumbrance_message(message_overrides)

    def _create_sqs_event(self, message):
        """Create a proper SQS event structure with the message in the body."""
        return {'Records': [{'messageId': '123', 'body': json.dumps(message)}]}

    @patch('cc_common.event_bus_client.EventBusClient._publish_event')
    def test_license_encumbrance_listener_encumbers_unencumbered_privileges_successfully(self, mock_publish_event):
        """Test that license encumbrance event successfully encumbers associated unencumbered privileges."""
        from cc_common.data_model.schema.common import PrivilegeEncumberedStatusEnum
        from handlers.encumbrance_events import license_encumbrance_listener

        # Set up test data
        self.test_data_generator.put_default_provider_record_in_provider_table()

        # Create privileges with matching license jurisdiction and type - one unencumbered, another already encumbered
        self.test_data_generator.put_default_privilege_record_in_provider_table(
            value_overrides={
                'licenseJurisdiction': DEFAULT_LICENSE_JURISDICTION,
                'licenseTypeAbbreviation': DEFAULT_LICENSE_TYPE_ABBREVIATION,
                'encumberedStatus': 'unencumbered',
                'jurisdiction': 'ne',
            }
        )

        self.test_data_generator.put_default_privilege_record_in_provider_table(
            value_overrides={
                'licenseJurisdiction': DEFAULT_LICENSE_JURISDICTION,
                'licenseTypeAbbreviation': DEFAULT_LICENSE_TYPE_ABBREVIATION,
                'encumberedStatus': 'encumbered',  # Already encumbered
                'jurisdiction': 'ky',  # Different jurisdiction to distinguish
            }
        )

        message = self._generate_license_encumbrance_message()
        event = self._create_sqs_event(message)

        # Execute the handler
        license_encumbrance_listener(event, self.mock_context)

        # Verify that only the unencumbered privilege was encumbered
        provider_records = self.config.data_client.get_provider_user_records(
            compact=DEFAULT_COMPACT,
            provider_id=DEFAULT_PROVIDER_ID,
        )

        privileges = provider_records.get_privilege_records()

        # Find the privileges by jurisdiction
        previously_unencumbered_privilege = next(p for p in privileges if p.jurisdiction == 'ne')
        previously_encumbered_privilege = next(p for p in privileges if p.jurisdiction == 'ky')

        # Verify the unencumbered privilege is now LICENSE_ENCUMBERED
        self.assertEqual(
            PrivilegeEncumberedStatusEnum.LICENSE_ENCUMBERED, previously_unencumbered_privilege.encumberedStatus
        )

        # Verify the already encumbered privilege remains ENCUMBERED (not changed)
        self.assertEqual(PrivilegeEncumberedStatusEnum.ENCUMBERED, previously_encumbered_privilege.encumberedStatus)

        # Verify that a privilege encumbrance event was published for the affected privilege
        mock_publish_event.assert_called_once()
        call_args = mock_publish_event.call_args[1]

        # Extract and verify event_batch_writer separately
        called_event_batch_writer = call_args.pop('event_batch_writer')
        from cc_common.event_batch_writer import EventBatchWriter

        self.assertIsInstance(called_event_batch_writer, EventBatchWriter)

        # Now verify the rest with comprehensive assertion
        self.assertEqual(
            {
                'source': 'org.compactconnect.data-events',
                'detail_type': 'privilege.encumbrance',
                'detail': {
                    'compact': DEFAULT_COMPACT,
                    'providerId': DEFAULT_PROVIDER_ID,
                    'jurisdiction': 'ne',  # The privilege jurisdiction
                    'licenseTypeAbbreviation': DEFAULT_LICENSE_TYPE_ABBREVIATION,
                    'effectiveDate': DEFAULT_EFFECTIVE_DATE,
                    'eventTime': DEFAULT_DATE_OF_UPDATE_TIMESTAMP,
                },
            },
            call_args,
        )

    @patch('cc_common.event_bus_client.EventBusClient._publish_event')
    def test_license_encumbrance_listener_handles_no_matching_privileges(self, mock_publish_event):
        """Test that license encumbrance event handles case where no matching privileges exist."""
        from handlers.encumbrance_events import license_encumbrance_listener

        # Set up test data with no matching privileges
        self.test_data_generator.put_default_provider_record_in_provider_table()

        # Create privilege with different license jurisdiction/type
        self.test_data_generator.put_default_privilege_record_in_provider_table(
            value_overrides={
                'licenseJurisdiction': 'ky',  # Different jurisdiction
                'licenseTypeAbbreviation': 'aud',  # Different license type
                # note there is no encumberedStatus present
            }
        )

        message = self._generate_license_encumbrance_message()
        event = self._create_sqs_event(message)

        # Execute the handler - should not raise any exceptions
        license_encumbrance_listener(event, self.mock_context)

        # Verify no privileges were modified
        provider_records = self.config.data_client.get_provider_user_records(
            compact=DEFAULT_COMPACT,
            provider_id=DEFAULT_PROVIDER_ID,
        )

        privileges = provider_records.get_privilege_records()
        self.assertEqual(1, len(privileges))
        self.assertIsNone(privileges[0].encumberedStatus)

        # Verify no privilege encumbrance events were published since no privileges were affected
        mock_publish_event.assert_not_called()

    @patch('cc_common.event_bus_client.EventBusClient._publish_event')
    def test_license_encumbrance_listener_handles_all_privileges_already_encumbered(self, mock_publish_event):
        """Test that license encumbrance event handles case where all matching privileges are already encumbered."""
        from cc_common.data_model.schema.common import PrivilegeEncumberedStatusEnum
        from handlers.encumbrance_events import license_encumbrance_listener

        # Set up test data
        self.test_data_generator.put_default_provider_record_in_provider_table()

        # Create privileges that are already encumbered
        self.test_data_generator.put_default_privilege_record_in_provider_table(
            value_overrides={
                'licenseJurisdiction': DEFAULT_LICENSE_JURISDICTION,
                'licenseTypeAbbreviation': DEFAULT_LICENSE_TYPE_ABBREVIATION,
                'encumberedStatus': 'encumbered',
            }
        )

        message = self._generate_license_encumbrance_message()
        event = self._create_sqs_event(message)

        # Execute the handler
        license_encumbrance_listener(event, self.mock_context)

        # Verify privilege status remains unchanged
        provider_records = self.config.data_client.get_provider_user_records(
            compact=DEFAULT_COMPACT,
            provider_id=DEFAULT_PROVIDER_ID,
        )

        privileges = provider_records.get_privilege_records()
        self.assertEqual(1, len(privileges))
        self.assertEqual(PrivilegeEncumberedStatusEnum.ENCUMBERED, privileges[0].encumberedStatus)

        # Verify no privilege encumbrance events were published since no privileges were affected
        mock_publish_event.assert_not_called()

    def test_license_encumbrance_listener_creates_privilege_update_records(self):
        """Test that license encumbrance event creates appropriate privilege update records."""
        from handlers.encumbrance_events import license_encumbrance_listener

        # Set up test data
        self.test_data_generator.put_default_provider_record_in_provider_table()
        privilege = self.test_data_generator.put_default_privilege_record_in_provider_table()

        message = self._generate_license_encumbrance_message()
        event = self._create_sqs_event(message)

        # Execute the handler
        license_encumbrance_listener(event, self.mock_context)

        # Verify privilege update record was created
        serialized_privilege = privilege.serialize_to_database_record()
        privilege_update_records = self._provider_table.query(
            Select='ALL_ATTRIBUTES',
            KeyConditionExpression=Key('pk').eq(serialized_privilege['pk'])
            & Key('sk').begins_with(f'{serialized_privilege["sk"]}UPDATE'),
        )

        self.assertEqual(1, len(privilege_update_records['Items']))
        update_record = privilege_update_records['Items'][0]
        self.assertEqual('encumbrance', update_record['updateType'])
        self.assertEqual({'encumberedStatus': 'licenseEncumbered'}, update_record['updatedValues'])

    @patch('cc_common.event_bus_client.EventBusClient._publish_event')
    def test_license_encumbrance_lifted_listener_unencumbers_license_encumbered_privileges_successfully(
        self, mock_publish_event
    ):
        """Test that license encumbrance lifting event successfully unencumbers LICENSE_ENCUMBERED privileges."""
        from cc_common.data_model.schema.common import PrivilegeEncumberedStatusEnum
        from handlers.encumbrance_events import license_encumbrance_lifted_listener

        # Set up test data
        self.test_data_generator.put_default_provider_record_in_provider_table()

        # Set up license record that is unencumbered (so privileges should be unencumbered)
        self.test_data_generator.put_default_license_record_in_provider_table(
            value_overrides={
                'jurisdiction': DEFAULT_LICENSE_JURISDICTION,
                'licenseType': DEFAULT_LICENSE_TYPE,
                'encumberedStatus': 'unencumbered',  # License is unencumbered
            }
        )

        # Privilege with encumbrance status as result of license encumbrance
        self.test_data_generator.put_default_privilege_record_in_provider_table(
            value_overrides={
                'licenseJurisdiction': DEFAULT_LICENSE_JURISDICTION,
                'licenseTypeAbbreviation': DEFAULT_LICENSE_TYPE_ABBREVIATION,
                'encumberedStatus': 'licenseEncumbered',  # Should be unencumbered
                'jurisdiction': DEFAULT_PRIVILEGE_JURISDICTION,
            }
        )

        # Privilege encumbered due to its own adverse action (should NOT be unencumbered)
        self.test_data_generator.put_default_privilege_record_in_provider_table(
            value_overrides={
                'licenseJurisdiction': DEFAULT_LICENSE_JURISDICTION,
                'licenseTypeAbbreviation': DEFAULT_LICENSE_TYPE_ABBREVIATION,
                'encumberedStatus': 'encumbered',  # Should remain encumbered
                'jurisdiction': 'ky',  # Different jurisdiction to distinguish
            }
        )

        message = self._generate_license_encumbrance_lifting_message()
        event = self._create_sqs_event(message)

        # Execute the handler
        license_encumbrance_lifted_listener(event, self.mock_context)

        # Verify results
        provider_records = self.config.data_client.get_provider_user_records(
            compact=DEFAULT_COMPACT,
            provider_id=DEFAULT_PROVIDER_ID,
        )

        privileges = provider_records.get_privilege_records()

        # Find the privileges by jurisdiction
        privilege_with_previous_license_encumbered_status = next(
            p for p in privileges if p.jurisdiction == DEFAULT_PRIVILEGE_JURISDICTION
        )
        privilege_with_previous_encumbered_status = next(p for p in privileges if p.jurisdiction == 'ky')

        # Verify the LICENSE_ENCUMBERED privilege is now unencumbered
        self.assertEqual(
            PrivilegeEncumberedStatusEnum.UNENCUMBERED,
            privilege_with_previous_license_encumbered_status.encumberedStatus,
        )

        # Verify the self-encumbered privilege remains encumbered
        self.assertEqual(
            PrivilegeEncumberedStatusEnum.ENCUMBERED, privilege_with_previous_encumbered_status.encumberedStatus
        )

        # Verify that a privilege encumbrance lifting event was published for the affected privilege
        mock_publish_event.assert_called_once()
        call_args = mock_publish_event.call_args[1]

        # Extract and verify event_batch_writer separately
        called_event_batch_writer = call_args.pop('event_batch_writer')
        from cc_common.event_batch_writer import EventBatchWriter

        self.assertIsInstance(called_event_batch_writer, EventBatchWriter)

        # Now verify the rest with comprehensive assertion
        self.assertEqual(
            {
                'source': 'org.compactconnect.data-events',
                'detail_type': 'privilege.encumbranceLifted',
                'detail': {
                    'compact': DEFAULT_COMPACT,
                    'providerId': DEFAULT_PROVIDER_ID,
                    'jurisdiction': DEFAULT_PRIVILEGE_JURISDICTION,  # The privilege jurisdiction
                    'licenseTypeAbbreviation': DEFAULT_LICENSE_TYPE_ABBREVIATION,
                    'effectiveDate': DEFAULT_EFFECTIVE_DATE,
                    'eventTime': DEFAULT_DATE_OF_UPDATE_TIMESTAMP,
                },
            },
            call_args,
        )

    def test_license_encumbrance_lifted_listener_handles_no_license_encumbered_privileges(self):
        """Test that license encumbrance lifting event handles case where no LICENSE_ENCUMBERED privileges exist."""
        from cc_common.data_model.schema.common import PrivilegeEncumberedStatusEnum
        from handlers.encumbrance_events import license_encumbrance_lifted_listener

        # Set up test data with no LICENSE_ENCUMBERED privileges
        self.test_data_generator.put_default_provider_record_in_provider_table()

        # Create privilege with different encumbrance status
        self.test_data_generator.put_default_privilege_record_in_provider_table(
            value_overrides={
                'licenseJurisdiction': DEFAULT_LICENSE_JURISDICTION,
                'licenseTypeAbbreviation': DEFAULT_LICENSE_TYPE_ABBREVIATION,
                'encumberedStatus': 'encumbered',  # Not LICENSE_ENCUMBERED
            }
        )

        message = self._generate_license_encumbrance_lifting_message()
        event = self._create_sqs_event(message)

        # Execute the handler - should not raise any exceptions
        license_encumbrance_lifted_listener(event, self.mock_context)

        # Verify no privileges were modified
        provider_records = self.config.data_client.get_provider_user_records(
            compact=DEFAULT_COMPACT,
            provider_id=DEFAULT_PROVIDER_ID,
        )

        privileges = provider_records.get_privilege_records()
        self.assertEqual(1, len(privileges))
        self.assertEqual(PrivilegeEncumberedStatusEnum.ENCUMBERED, privileges[0].encumberedStatus)

    def test_license_encumbrance_lifted_listener_creates_privilege_update_records(self):
        """Test that license encumbrance lifting event creates appropriate privilege update records."""
        from handlers.encumbrance_events import license_encumbrance_lifted_listener

        # Set up test data
        self.test_data_generator.put_default_provider_record_in_provider_table()

        # Set up license record that is unencumbered (so privileges should be unencumbered)
        self.test_data_generator.put_default_license_record_in_provider_table(
            value_overrides={
                'jurisdiction': DEFAULT_LICENSE_JURISDICTION,
                'licenseType': DEFAULT_LICENSE_TYPE,
                'encumberedStatus': 'unencumbered',  # License is unencumbered
            }
        )

        privilege = self.test_data_generator.put_default_privilege_record_in_provider_table(
            value_overrides={
                'licenseJurisdiction': DEFAULT_LICENSE_JURISDICTION,
                'licenseTypeAbbreviation': DEFAULT_LICENSE_TYPE_ABBREVIATION,
                'encumberedStatus': 'licenseEncumbered',
            }
        )

        message = self._generate_license_encumbrance_lifting_message()
        event = self._create_sqs_event(message)

        # Execute the handler
        license_encumbrance_lifted_listener(event, self.mock_context)

        # Verify privilege update record was created
        privilege_update_records = self._provider_table.query(
            Select='ALL_ATTRIBUTES',
            KeyConditionExpression=Key('pk').eq(privilege.serialize_to_database_record()['pk'])
            & Key('sk').begins_with(f'{privilege.compact}#PROVIDER#privilege/{privilege.jurisdiction}/slp#UPDATE'),
        )

        self.assertEqual(1, len(privilege_update_records['Items']))
        update_record = privilege_update_records['Items'][0]
        self.assertEqual('lifting_encumbrance', update_record['updateType'])
        self.assertEqual({'encumberedStatus': 'unencumbered'}, update_record['updatedValues'])

    @patch('cc_common.event_bus_client.EventBusClient._publish_event')
    def test_license_encumbrance_listener_handles_multiple_matching_privileges(self, mock_publish_event):
        """Test that license encumbrance event handles multiple matching privileges correctly."""
        from cc_common.data_model.schema.common import PrivilegeEncumberedStatusEnum
        from handlers.encumbrance_events import license_encumbrance_listener

        # Set up test data
        self.test_data_generator.put_default_provider_record_in_provider_table()

        # Create multiple privileges with same license jurisdiction and type
        self.test_data_generator.put_default_privilege_record_in_provider_table(
            value_overrides={
                'licenseJurisdiction': DEFAULT_LICENSE_JURISDICTION,
                'licenseType': DEFAULT_LICENSE_TYPE,
                'jurisdiction': 'ne',
            }
        )

        self.test_data_generator.put_default_privilege_record_in_provider_table(
            value_overrides={
                'licenseJurisdiction': DEFAULT_LICENSE_JURISDICTION,
                'licenseType': DEFAULT_LICENSE_TYPE,
                'jurisdiction': 'ky',
            }
        )

        message = self._generate_license_encumbrance_message()
        event = self._create_sqs_event(message)

        # Execute the handler
        license_encumbrance_listener(event, self.mock_context)

        # Verify both privileges were encumbered
        provider_records = self.config.data_client.get_provider_user_records(
            compact=DEFAULT_COMPACT,
            provider_id=DEFAULT_PROVIDER_ID,
        )

        privileges = provider_records.get_privilege_records()
        self.assertEqual(2, len(privileges))

        for privilege in privileges:
            self.assertEqual(PrivilegeEncumberedStatusEnum.LICENSE_ENCUMBERED, privilege.encumberedStatus)

        # Verify that privilege encumbrance events were published for both affected privileges
        self.assertEqual(2, mock_publish_event.call_count)

        # Extract the call arguments for verification
        call_args_list = [call[1] for call in mock_publish_event.call_args_list]
        published_jurisdictions = {call_args['detail']['jurisdiction'] for call_args in call_args_list}

        # Verify events were published for both privilege jurisdictions
        self.assertEqual({'ne', 'ky'}, published_jurisdictions)

        # Verify the structure of each published event
        for call_args in call_args_list:
            # Extract and verify event_batch_writer separately
            called_event_batch_writer = call_args.pop('event_batch_writer')
            from cc_common.event_batch_writer import EventBatchWriter

            self.assertIsInstance(called_event_batch_writer, EventBatchWriter)

            # Now verify the rest with comprehensive assertion
            expected_call_args = {
                'source': 'org.compactconnect.data-events',
                'detail_type': 'privilege.encumbrance',
                'detail': {
                    'compact': DEFAULT_COMPACT,
                    'providerId': DEFAULT_PROVIDER_ID,
                    'jurisdiction': call_args['detail']['jurisdiction'],  # Will be either 'ne' or 'ky'
                    'licenseTypeAbbreviation': DEFAULT_LICENSE_TYPE_ABBREVIATION,
                    'effectiveDate': DEFAULT_EFFECTIVE_DATE,
                    'eventTime': DEFAULT_DATE_OF_UPDATE_TIMESTAMP,
                },
            }
            self.assertEqual(expected_call_args, call_args)

    def test_license_encumbrance_lifted_listener_handles_multiple_license_encumbered_privileges(self):
        """Test that license encumbrance lifting event handles multiple LICENSE_ENCUMBERED privileges correctly."""
        from cc_common.data_model.schema.common import PrivilegeEncumberedStatusEnum
        from handlers.encumbrance_events import license_encumbrance_lifted_listener

        # Set up test data
        self.test_data_generator.put_default_provider_record_in_provider_table()

        # Set up license record that is unencumbered (so privileges should be unencumbered)
        self.test_data_generator.put_default_license_record_in_provider_table(
            value_overrides={
                'jurisdiction': DEFAULT_LICENSE_JURISDICTION,
                'licenseType': DEFAULT_LICENSE_TYPE,
                'encumberedStatus': 'unencumbered',  # License is unencumbered
            }
        )

        # Create multiple LICENSE_ENCUMBERED privileges
        self.test_data_generator.put_default_privilege_record_in_provider_table(
            value_overrides={
                'licenseJurisdiction': DEFAULT_LICENSE_JURISDICTION,
                'licenseType': DEFAULT_LICENSE_TYPE,
                'encumberedStatus': 'licenseEncumbered',
                'jurisdiction': 'ne',
            }
        )

        self.test_data_generator.put_default_privilege_record_in_provider_table(
            value_overrides={
                'licenseJurisdiction': DEFAULT_LICENSE_JURISDICTION,
                'licenseType': DEFAULT_LICENSE_TYPE,
                'encumberedStatus': 'licenseEncumbered',
                'jurisdiction': 'ky',
            }
        )

        message = self._generate_license_encumbrance_lifting_message()
        event = self._create_sqs_event(message)

        # Execute the handler
        license_encumbrance_lifted_listener(event, self.mock_context)

        # Verify both privileges were unencumbered
        provider_records = self.config.data_client.get_provider_user_records(
            compact=DEFAULT_COMPACT,
            provider_id=DEFAULT_PROVIDER_ID,
        )

        privileges = provider_records.get_privilege_records()
        self.assertEqual(2, len(privileges))

        for privilege in privileges:
            self.assertEqual(PrivilegeEncumberedStatusEnum.UNENCUMBERED, privilege.encumberedStatus)

    def test_license_encumbrance_listener_handles_mixed_license_types(self):
        """Test that license encumbrance event only affects privileges with matching license type."""
        from cc_common.data_model.schema.common import PrivilegeEncumberedStatusEnum
        from handlers.encumbrance_events import license_encumbrance_listener

        # Set up test data
        self.test_data_generator.put_default_provider_record_in_provider_table()

        # Create privilege with matching license type
        self.test_data_generator.put_default_privilege_record_in_provider_table(
            value_overrides={
                'licenseJurisdiction': DEFAULT_LICENSE_JURISDICTION,
                'licenseType': DEFAULT_LICENSE_TYPE,
                'jurisdiction': 'ne',
            }
        )

        # Create privilege with different license type
        self.test_data_generator.put_default_privilege_record_in_provider_table(
            value_overrides={
                'licenseJurisdiction': DEFAULT_LICENSE_JURISDICTION,
                'licenseType': 'audiologist',  # Different license type
                'jurisdiction': 'ky',
            }
        )

        message = self._generate_license_encumbrance_message()
        event = self._create_sqs_event(message)

        # Execute the handler
        license_encumbrance_listener(event, self.mock_context)

        # Verify only the matching privilege was encumbered
        provider_records = self.config.data_client.get_provider_user_records(
            compact=DEFAULT_COMPACT,
            provider_id=DEFAULT_PROVIDER_ID,
        )

        privileges = provider_records.get_privilege_records()

        matching_privilege_after = next(p for p in privileges if p.jurisdiction == 'ne')
        different_type_privilege_after = next(p for p in privileges if p.jurisdiction == 'ky')

        self.assertEqual(PrivilegeEncumberedStatusEnum.LICENSE_ENCUMBERED, matching_privilege_after.encumberedStatus)
        self.assertIsNone(
            different_type_privilege_after.encumberedStatus,
            f'licenseEncumbered is not None: {different_type_privilege_after.encumberedStatus}',
        )

    def test_license_encumbrance_listener_handles_mixed_license_jurisdictions(self):
        """Test that license encumbrance event only affects privileges with matching license jurisdiction."""
        from cc_common.data_model.schema.common import PrivilegeEncumberedStatusEnum
        from handlers.encumbrance_events import license_encumbrance_listener

        # Set up test data
        self.test_data_generator.put_default_provider_record_in_provider_table()

        # Create privilege with matching license jurisdiction
        self.test_data_generator.put_default_privilege_record_in_provider_table(
            value_overrides={
                'licenseJurisdiction': DEFAULT_LICENSE_JURISDICTION,
                'licenseTypeAbbreviation': DEFAULT_LICENSE_TYPE_ABBREVIATION,
                'jurisdiction': 'ne',
            }
        )

        # Create privilege with different license jurisdiction
        self.test_data_generator.put_default_privilege_record_in_provider_table(
            value_overrides={
                'licenseJurisdiction': 'ky',  # Different license jurisdiction
                'licenseTypeAbbreviation': DEFAULT_LICENSE_TYPE_ABBREVIATION,
                'jurisdiction': 'tx',
            }
        )

        message = self._generate_license_encumbrance_message()
        event = self._create_sqs_event(message)

        # Execute the handler
        license_encumbrance_listener(event, self.mock_context)

        # Verify only the matching privilege was encumbered
        provider_records = self.config.data_client.get_provider_user_records(
            compact=DEFAULT_COMPACT,
            provider_id=DEFAULT_PROVIDER_ID,
        )

        privileges = provider_records.get_privilege_records()

        matching_privilege = next(p for p in privileges if p.jurisdiction == 'ne')
        different_jurisdiction_privilege = next(p for p in privileges if p.jurisdiction == 'tx')

        self.assertEqual(PrivilegeEncumberedStatusEnum.LICENSE_ENCUMBERED, matching_privilege.encumberedStatus)
        self.assertIsNone(different_jurisdiction_privilege.encumberedStatus)

    def test_license_encumbrance_lifted_listener_handles_mixed_license_jurisdictions(self):
        """Test that license encumbrance lifting event only affects privileges with matching license jurisdiction."""
        from cc_common.data_model.schema.common import PrivilegeEncumberedStatusEnum
        from handlers.encumbrance_events import license_encumbrance_lifted_listener

        # Set up test data
        self.test_data_generator.put_default_provider_record_in_provider_table()

        # Set up license record that is unencumbered (so privileges should be unencumbered)
        self.test_data_generator.put_default_license_record_in_provider_table(
            value_overrides={
                'jurisdiction': DEFAULT_LICENSE_JURISDICTION,
                'licenseType': DEFAULT_LICENSE_TYPE,
                'encumberedStatus': 'unencumbered',  # License is unencumbered
            }
        )

        # Create privilege with matching license jurisdiction (should be unencumbered)
        self.test_data_generator.put_default_privilege_record_in_provider_table(
            value_overrides={
                'licenseJurisdiction': DEFAULT_LICENSE_JURISDICTION,
                'licenseType': DEFAULT_LICENSE_TYPE,
                'encumberedStatus': 'licenseEncumbered',
                'jurisdiction': 'ne',
            }
        )

        # Create privilege with different license jurisdiction (should remain encumbered)
        self.test_data_generator.put_default_privilege_record_in_provider_table(
            value_overrides={
                'licenseJurisdiction': 'ky',  # Different license jurisdiction
                'licenseType': DEFAULT_LICENSE_TYPE,
                'encumberedStatus': 'licenseEncumbered',
                'jurisdiction': 'tx',
            }
        )

        message = self._generate_license_encumbrance_lifting_message()
        event = self._create_sqs_event(message)

        # Execute the handler
        license_encumbrance_lifted_listener(event, self.mock_context)

        # Verify only the matching privilege was unencumbered
        provider_records = self.config.data_client.get_provider_user_records(
            compact=DEFAULT_COMPACT,
            provider_id=DEFAULT_PROVIDER_ID,
        )

        privileges = provider_records.get_privilege_records()

        matching_privilege_after = next(p for p in privileges if p.jurisdiction == 'ne')
        different_jurisdiction_privilege_after = next(p for p in privileges if p.jurisdiction == 'tx')

        # Matching privilege should be unencumbered
        self.assertEqual(PrivilegeEncumberedStatusEnum.UNENCUMBERED, matching_privilege_after.encumberedStatus)
        # Different jurisdiction privilege should remain license encumbered
        self.assertEqual(
            PrivilegeEncumberedStatusEnum.LICENSE_ENCUMBERED, different_jurisdiction_privilege_after.encumberedStatus
        )

    def test_license_encumbrance_lifted_listener_handles_mixed_license_types(self):
        """Test that license encumbrance lifting event only affects privileges with matching license type."""
        from cc_common.data_model.schema.common import PrivilegeEncumberedStatusEnum
        from handlers.encumbrance_events import license_encumbrance_lifted_listener

        # Set up test data
        self.test_data_generator.put_default_provider_record_in_provider_table()

        # Set up license record that is unencumbered (so privileges should be unencumbered)
        self.test_data_generator.put_default_license_record_in_provider_table(
            value_overrides={
                'jurisdiction': DEFAULT_LICENSE_JURISDICTION,
                'licenseType': DEFAULT_LICENSE_TYPE,
                'encumberedStatus': 'unencumbered',  # License is unencumbered
            }
        )

        # Create privilege with matching license type (should be unencumbered)
        self.test_data_generator.put_default_privilege_record_in_provider_table(
            value_overrides={
                'licenseJurisdiction': DEFAULT_LICENSE_JURISDICTION,
                'licenseType': DEFAULT_LICENSE_TYPE,
                'encumberedStatus': 'licenseEncumbered',
                'jurisdiction': 'ne',
            }
        )

        # Create privilege with different license type (should remain encumbered)
        self.test_data_generator.put_default_privilege_record_in_provider_table(
            value_overrides={
                'licenseJurisdiction': DEFAULT_LICENSE_JURISDICTION,
                'licenseType': 'audiologist',  # Different license type
                'encumberedStatus': 'licenseEncumbered',
                'jurisdiction': 'ky',
            }
        )

        message = self._generate_license_encumbrance_lifting_message()
        event = self._create_sqs_event(message)

        # Execute the handler
        license_encumbrance_lifted_listener(event, self.mock_context)

        # Verify only the matching privilege was unencumbered
        provider_records = self.config.data_client.get_provider_user_records(
            compact=DEFAULT_COMPACT,
            provider_id=DEFAULT_PROVIDER_ID,
        )

        privileges = provider_records.get_privilege_records()

        matching_privilege_after = next(p for p in privileges if p.jurisdiction == 'ne')
        different_type_privilege_after = next(p for p in privileges if p.jurisdiction == 'ky')

        # Matching privilege should be unencumbered
        self.assertEqual(PrivilegeEncumberedStatusEnum.UNENCUMBERED, matching_privilege_after.encumberedStatus)
        # Different license type privilege should remain license encumbered
        self.assertEqual(
            PrivilegeEncumberedStatusEnum.LICENSE_ENCUMBERED, different_type_privilege_after.encumberedStatus
        )

    def test_license_encumbrance_lifted_listener_does_not_unencumber_when_license_remains_encumbered(self):
        """Test that privileges are NOT unencumbered when the license itself remains encumbered."""
        from cc_common.data_model.schema.common import PrivilegeEncumberedStatusEnum
        from handlers.encumbrance_events import license_encumbrance_lifted_listener

        # Set up test data
        self.test_data_generator.put_default_provider_record_in_provider_table()

        # Set up license record that is STILL encumbered (has multiple encumbrances)
        self.test_data_generator.put_default_license_record_in_provider_table(
            value_overrides={
                'jurisdiction': DEFAULT_LICENSE_JURISDICTION,
                'licenseType': DEFAULT_LICENSE_TYPE,
                'encumberedStatus': 'encumbered',  # License is still encumbered
            }
        )

        # Create privileges that should NOT be unencumbered
        self.test_data_generator.put_default_privilege_record_in_provider_table(
            value_overrides={
                'licenseJurisdiction': DEFAULT_LICENSE_JURISDICTION,
                'licenseType': DEFAULT_LICENSE_TYPE,
                'encumberedStatus': 'licenseEncumbered',
                'jurisdiction': 'ne',
            }
        )

        self.test_data_generator.put_default_privilege_record_in_provider_table(
            value_overrides={
                'licenseJurisdiction': DEFAULT_LICENSE_JURISDICTION,
                'licenseType': DEFAULT_LICENSE_TYPE,
                'encumberedStatus': 'licenseEncumbered',
                'jurisdiction': 'ky',
            }
        )

        message = self._generate_license_encumbrance_lifting_message()
        event = self._create_sqs_event(message)

        # Execute the handler
        license_encumbrance_lifted_listener(event, self.mock_context)

        # Verify privileges remain license encumbered (NOT unencumbered)
        provider_records = self.config.data_client.get_provider_user_records(
            compact=DEFAULT_COMPACT,
            provider_id=DEFAULT_PROVIDER_ID,
        )

        privileges = provider_records.get_privilege_records()

        for privilege in privileges:
            if (
                privilege.licenseJurisdiction == DEFAULT_LICENSE_JURISDICTION
                and privilege.licenseType == DEFAULT_LICENSE_TYPE
            ):
                # All matching privileges should remain LICENSE_ENCUMBERED
                self.assertEqual(PrivilegeEncumberedStatusEnum.LICENSE_ENCUMBERED, privilege.encumberedStatus)

    def _generate_privilege_encumbrance_message(self, message_overrides=None):
        """Generate a test SQS message for privilege encumbrance events."""
        message = {
            'detail': {
                'compact': DEFAULT_COMPACT,
                'providerId': DEFAULT_PROVIDER_ID,
                'jurisdiction': DEFAULT_PRIVILEGE_JURISDICTION,
                'licenseTypeAbbreviation': DEFAULT_LICENSE_TYPE_ABBREVIATION,
                'eventTime': DEFAULT_DATE_OF_UPDATE_TIMESTAMP,
                'effectiveDate': DEFAULT_EFFECTIVE_DATE,
            }
        }
        if message_overrides:
            message['detail'].update(message_overrides)
        return message

    def _generate_privilege_encumbrance_lifting_message(self, message_overrides=None):
        """Generate a test SQS message for privilege encumbrance lifting events."""
        return self._generate_privilege_encumbrance_message(message_overrides)

    @patch('cc_common.email_service_client.EmailServiceClient.send_privilege_encumbrance_state_notification_email')
    @patch('cc_common.email_service_client.EmailServiceClient.send_privilege_encumbrance_provider_notification_email')
    def test_privilege_encumbrance_listener_processes_event_with_registered_provider(
        self, mock_provider_email, mock_state_email
    ):
        """Test that privilege encumbrance listener processes events for registered providers."""
        from cc_common.email_service_client import EncumbranceNotificationTemplateVariables
        from handlers.encumbrance_events import privilege_encumbrance_notification_listener

        # Set up test data with registered provider
        self.test_data_generator.put_default_provider_record_in_provider_table(
            value_overrides={'compactConnectRegisteredEmailAddress': 'provider@example.com'}
        )

        # Add the privilege that is being encumbered (in DEFAULT_PRIVILEGE_JURISDICTION = 'ne')
        self.test_data_generator.put_default_privilege_record_in_provider_table()

        # Create additional licenses and privileges for notification testing
        self.test_data_generator.put_default_license_record_in_provider_table(
            value_overrides={
                'jurisdiction': 'co',
                'jurisdictionUploadedLicenseStatus': 'active',
            }
        )
        self.test_data_generator.put_default_privilege_record_in_provider_table(
            value_overrides={
                'jurisdiction': 'ky',
                'administratorSetStatus': 'active',
            }
        )

        message = self._generate_privilege_encumbrance_message()
        event = self._create_sqs_event(message)

        # Execute the handler
        result = privilege_encumbrance_notification_listener(event, self.mock_context)

        # Should succeed with no batch failures
        self.assertEqual({'batchItemFailures': []}, result)

        # Verify provider notification
        mock_provider_email.assert_called_once_with(
            compact=DEFAULT_COMPACT,
            provider_email='provider@example.com',
            template_variables=EncumbranceNotificationTemplateVariables(
                provider_first_name='Björk',
                provider_last_name='Guðmundsdóttir',
                encumbered_jurisdiction='ne',
                license_type='speech-language pathologist',
                effective_date=date.fromisoformat(DEFAULT_EFFECTIVE_DATE),
                provider_id=None,
            ),
        )

        # Verify state notifications (encumbered state + other states with active licenses/privileges)
        expected_template_variables_ne = EncumbranceNotificationTemplateVariables(
            provider_first_name='Björk',
            provider_last_name='Guðmundsdóttir',
            encumbered_jurisdiction='ne',
            license_type='speech-language pathologist',
            effective_date=date.fromisoformat(DEFAULT_EFFECTIVE_DATE),
            provider_id=UUID(DEFAULT_PROVIDER_ID),
        )
        expected_template_variables_co = EncumbranceNotificationTemplateVariables(
            provider_first_name='Björk',
            provider_last_name='Guðmundsdóttir',
            encumbered_jurisdiction='ne',
            license_type='speech-language pathologist',
            effective_date=date.fromisoformat(DEFAULT_EFFECTIVE_DATE),
            provider_id=UUID(DEFAULT_PROVIDER_ID),
        )
        expected_template_variables_ky = EncumbranceNotificationTemplateVariables(
            provider_first_name='Björk',
            provider_last_name='Guðmundsdóttir',
            encumbered_jurisdiction='ne',
            license_type='speech-language pathologist',
            effective_date=date.fromisoformat(DEFAULT_EFFECTIVE_DATE),
            provider_id=UUID(DEFAULT_PROVIDER_ID),
        )
        expected_state_calls = [
            # State 'ne' (encumbered jurisdiction)
            {
                'compact': DEFAULT_COMPACT,
                'jurisdiction': 'ne',
                'template_variables': expected_template_variables_ne,
            },
            # State 'co' (active license jurisdiction)
            {
                'compact': DEFAULT_COMPACT,
                'jurisdiction': 'co',
                'template_variables': expected_template_variables_co,
            },
            # State 'ky' (active privilege jurisdiction)
            {
                'compact': DEFAULT_COMPACT,
                'jurisdiction': 'ky',
                'template_variables': expected_template_variables_ky,
            },
        ]

        # Verify all state notifications were sent
        self.assertEqual(3, mock_state_email.call_count)
        actual_state_calls = [call.kwargs for call in mock_state_email.call_args_list]

        # Sort both lists for comparison
        expected_state_calls_sorted = sorted(expected_state_calls, key=lambda x: x['jurisdiction'])
        actual_state_calls_sorted = sorted(actual_state_calls, key=lambda x: x['jurisdiction'])

        self.assertEqual(expected_state_calls_sorted, actual_state_calls_sorted)

    @patch('cc_common.email_service_client.EmailServiceClient.send_privilege_encumbrance_state_notification_email')
    @patch('cc_common.email_service_client.EmailServiceClient.send_privilege_encumbrance_provider_notification_email')
    def test_privilege_encumbrance_listener_processes_event_with_unregistered_provider(
        self, mock_provider_email, mock_state_email
    ):
        """
        Test that privilege encumbrance listener handles unregistered providers.

        Note: An unregistered provider holding a privilege should not be possible in our system.
        This test is just stressing the limits of our encumbrance logic, to make sure it handles it gracefully.
        """
        from cc_common.email_service_client import EncumbranceNotificationTemplateVariables
        from handlers.encumbrance_events import privilege_encumbrance_notification_listener

        # Set up test data with unregistered provider (no email)
        self.test_data_generator.put_default_provider_record_in_provider_table(is_registered=False)

        # Add the privilege that is being encumbered (in DEFAULT_PRIVILEGE_JURISDICTION = 'ne')
        self.test_data_generator.put_default_privilege_record_in_provider_table()

        # Create additional active records for state notifications
        self.test_data_generator.put_default_license_record_in_provider_table(
            value_overrides={
                'jurisdiction': 'co',
                'jurisdictionUploadedLicenseStatus': 'active',
            }
        )

        message = self._generate_privilege_encumbrance_message()
        event = self._create_sqs_event(message)

        # Execute the handler
        result = privilege_encumbrance_notification_listener(event, self.mock_context)

        # Should succeed with no batch failures
        self.assertEqual({'batchItemFailures': []}, result)

        # Verify no provider notification is sent (provider not registered)
        mock_provider_email.assert_not_called()

        # Verify state notifications were sent
        self.assertEqual(2, mock_state_email.call_count)

        # Check each call individually since they have different provider_id values
        calls = mock_state_email.call_args_list
        call_jurisdictions = [call.kwargs['jurisdiction'] for call in calls]
        self.assertEqual(sorted(call_jurisdictions), ['co', 'ne'])

        # Verify all calls have the correct template_variables structure
        for call in calls:
            self.assertEqual(call.kwargs['compact'], DEFAULT_COMPACT)
            self.assertEqual(
                call.kwargs['template_variables'],
                EncumbranceNotificationTemplateVariables(
                    provider_first_name='Björk',
                    provider_last_name='Guðmundsdóttir',
                    encumbered_jurisdiction='ne',
                    license_type='speech-language pathologist',
                    effective_date=date.fromisoformat(DEFAULT_EFFECTIVE_DATE),
                    provider_id=UUID(DEFAULT_PROVIDER_ID),
                ),
            )

    @patch('cc_common.email_service_client.EmailServiceClient.send_privilege_encumbrance_state_notification_email')
    @patch('cc_common.email_service_client.EmailServiceClient.send_privilege_encumbrance_provider_notification_email')
    def test_privilege_encumbrance_listener_identifies_notification_jurisdictions(
        self, mock_provider_email, mock_state_email
    ):
        """Test that privilege encumbrance listener correctly identifies states to notify."""
        from cc_common.email_service_client import EncumbranceNotificationTemplateVariables
        from handlers.encumbrance_events import privilege_encumbrance_notification_listener

        # Set up test data
        self.test_data_generator.put_default_provider_record_in_provider_table(
            value_overrides={'compactConnectRegisteredEmailAddress': 'provider@example.com'}
        )

        # Add the privilege that is being encumbered (in DEFAULT_PRIVILEGE_JURISDICTION = 'ne')
        self.test_data_generator.put_default_privilege_record_in_provider_table()

        # Create active licenses in multiple jurisdictions (excluding the encumbrance jurisdiction 'ne')
        self.test_data_generator.put_default_license_record_in_provider_table(
            value_overrides={
                'jurisdiction': 'co',
                'jurisdictionUploadedLicenseStatus': 'active',
            }
        )
        self.test_data_generator.put_default_license_record_in_provider_table(
            value_overrides={
                'jurisdiction': 'ky',
                'jurisdictionUploadedLicenseStatus': 'active',
            }
        )

        # Create active privileges in multiple jurisdictions (excluding the encumbrance jurisdiction 'ne')
        self.test_data_generator.put_default_privilege_record_in_provider_table(
            value_overrides={
                'jurisdiction': 'tx',
                'administratorSetStatus': 'active',
            }
        )

        # The encumbrance occurs in DEFAULT_PRIVILEGE_JURISDICTION ('ne')
        message = self._generate_privilege_encumbrance_message()
        event = self._create_sqs_event(message)

        # Execute the handler
        result = privilege_encumbrance_notification_listener(event, self.mock_context)

        # Should succeed with no batch failures
        self.assertEqual({'batchItemFailures': []}, result)

        # Verify provider notification
        mock_provider_email.assert_called_once_with(
            compact=DEFAULT_COMPACT,
            provider_email='provider@example.com',
            template_variables=EncumbranceNotificationTemplateVariables(
                provider_first_name='Björk',
                provider_last_name='Guðmundsdóttir',
                encumbered_jurisdiction='ne',
                license_type='speech-language pathologist',
                effective_date=date.fromisoformat(DEFAULT_EFFECTIVE_DATE),
                provider_id=None,
            ),
        )

        # Verify state notifications were sent to all relevant jurisdictions
        self.assertEqual(4, mock_state_email.call_count)

        # Check each call individually since they have different provider_id values
        calls = mock_state_email.call_args_list
        call_jurisdictions = [call.kwargs['jurisdiction'] for call in calls]
        self.assertEqual(sorted(call_jurisdictions), ['co', 'ky', 'ne', 'tx'])

        # Verify all calls have the correct template_variables structure
        for call in calls:
            self.assertEqual(call.kwargs['compact'], DEFAULT_COMPACT)
            self.assertEqual(
                call.kwargs['template_variables'],
                EncumbranceNotificationTemplateVariables(
                    provider_first_name='Björk',
                    provider_last_name='Guðmundsdóttir',
                    encumbered_jurisdiction='ne',
                    license_type='speech-language pathologist',
                    effective_date=date.fromisoformat(DEFAULT_EFFECTIVE_DATE),
                    provider_id=UUID(DEFAULT_PROVIDER_ID),
                ),
            )

    def test_privilege_encumbrance_listener_handles_provider_retrieval_failure(self):
        """Test that privilege encumbrance listener handles provider retrieval failures."""
        from handlers.encumbrance_events import privilege_encumbrance_notification_listener

        # Don't create any provider records - should cause retrieval failure
        message = self._generate_privilege_encumbrance_message()
        event = self._create_sqs_event(message)

        # SQS handler wrapper catches exceptions and returns batch item failures
        result = privilege_encumbrance_notification_listener(event, self.mock_context)

        # Should return batch item failure for the message
        expected_failure = {'batchItemFailures': [{'itemIdentifier': '123'}]}
        self.assertEqual(expected_failure, result)

    @patch('cc_common.email_service_client.EmailServiceClient.send_privilege_encumbrance_state_notification_email')
    @patch('cc_common.email_service_client.EmailServiceClient.send_privilege_encumbrance_provider_notification_email')
    def test_privilege_encumbrance_listener_excludes_encumbered_jurisdiction_from_notifications(
        self, mock_provider_email, mock_state_email
    ):
        """Test that the jurisdiction where encumbrance occurred is not duplicated in notifications."""
        from cc_common.email_service_client import EncumbranceNotificationTemplateVariables
        from handlers.encumbrance_events import privilege_encumbrance_notification_listener

        # Set up test data
        self.test_data_generator.put_default_provider_record_in_provider_table(
            value_overrides={'compactConnectRegisteredEmailAddress': 'provider@example.com'}
        )

        # Add the privilege that is being encumbered (in DEFAULT_PRIVILEGE_JURISDICTION = 'ne')
        self.test_data_generator.put_default_privilege_record_in_provider_table()

        # Create license and privilege in different jurisdictions from the encumbrance
        # The encumbrance occurs in 'ne', so create records in other jurisdictions
        self.test_data_generator.put_default_license_record_in_provider_table(
            value_overrides={
                'jurisdiction': 'co',  # Different from encumbrance jurisdiction
                'jurisdictionUploadedLicenseStatus': 'active',
            }
        )
        self.test_data_generator.put_default_privilege_record_in_provider_table(
            value_overrides={
                'jurisdiction': 'ky',  # Different from encumbrance jurisdiction
                'administratorSetStatus': 'active',
            }
        )

        # Also create a license in the same jurisdiction as the encumbrance to test exclusion
        self.test_data_generator.put_default_license_record_in_provider_table(
            value_overrides={
                'jurisdiction': DEFAULT_PRIVILEGE_JURISDICTION,  # Same as encumbrance jurisdiction ('ne')
                'jurisdictionUploadedLicenseStatus': 'active',
            }
        )

        message = self._generate_privilege_encumbrance_message()
        event = self._create_sqs_event(message)

        # Execute the handler
        result = privilege_encumbrance_notification_listener(event, self.mock_context)

        # Should succeed with no batch failures
        self.assertEqual({'batchItemFailures': []}, result)

        # Verify provider notification
        mock_provider_email.assert_called_once_with(
            compact=DEFAULT_COMPACT,
            provider_email='provider@example.com',
            template_variables=EncumbranceNotificationTemplateVariables(
                provider_first_name='Björk',
                provider_last_name='Guðmundsdóttir',
                encumbered_jurisdiction='ne',
                license_type='speech-language pathologist',
                effective_date=date.fromisoformat(DEFAULT_EFFECTIVE_DATE),
                provider_id=None,
            ),
        )

        # Verify exactly 3 notifications (ne appears only once, not duplicated)
        self.assertEqual(3, mock_state_email.call_count)

        # Check each call individually since they have different provider_id values
        calls = mock_state_email.call_args_list
        call_jurisdictions = [call.kwargs['jurisdiction'] for call in calls]
        self.assertEqual(sorted(call_jurisdictions), ['co', 'ky', 'ne'])

        # Verify all calls have the correct template_variables structure
        for call in calls:
            self.assertEqual(call.kwargs['compact'], DEFAULT_COMPACT)
            self.assertEqual(
                call.kwargs['template_variables'],
                EncumbranceNotificationTemplateVariables(
                    provider_first_name='Björk',
                    provider_last_name='Guðmundsdóttir',
                    encumbered_jurisdiction='ne',
                    license_type='speech-language pathologist',
                    effective_date=date.fromisoformat(DEFAULT_EFFECTIVE_DATE),
                    provider_id=UUID(DEFAULT_PROVIDER_ID),
                ),
            )

    @patch('cc_common.email_service_client.EmailServiceClient.send_privilege_encumbrance_state_notification_email')
    @patch('cc_common.email_service_client.EmailServiceClient.send_privilege_encumbrance_provider_notification_email')
    def test_privilege_encumbrance_listener_notifies_inactive_licenses_and_privileges(
        self, mock_provider_email, mock_state_email
    ):
        """Test that inactive licenses and privileges generate notifications."""
        from cc_common.email_service_client import EncumbranceNotificationTemplateVariables
        from handlers.encumbrance_events import privilege_encumbrance_notification_listener

        # Set up test data
        self.test_data_generator.put_default_provider_record_in_provider_table(
            value_overrides={'compactConnectRegisteredEmailAddress': 'provider@example.com'}
        )

        # Add the privilege that is being encumbered (in DEFAULT_PRIVILEGE_JURISDICTION = 'ne')
        self.test_data_generator.put_default_privilege_record_in_provider_table()

        # Create inactive license (should be notified)
        self.test_data_generator.put_default_license_record_in_provider_table(
            value_overrides={
                'jurisdiction': 'co',
                'jurisdictionUploadedLicenseStatus': 'inactive',
            }
        )

        # Create inactive privilege (should be notified)
        self.test_data_generator.put_default_privilege_record_in_provider_table(
            value_overrides={
                'jurisdiction': 'ky',
                'administratorSetStatus': 'inactive',
            }
        )

        # Create active license (should be notified)
        self.test_data_generator.put_default_license_record_in_provider_table(
            value_overrides={
                'jurisdiction': 'tx',
                'jurisdictionUploadedLicenseStatus': 'active',
            }
        )

        message = self._generate_privilege_encumbrance_message()
        event = self._create_sqs_event(message)

        # Execute the handler
        result = privilege_encumbrance_notification_listener(event, self.mock_context)

        # Should succeed with no batch failures
        self.assertEqual({'batchItemFailures': []}, result)

        # Verify provider notification
        mock_provider_email.assert_called_once_with(
            compact=DEFAULT_COMPACT,
            provider_email='provider@example.com',
            template_variables=EncumbranceNotificationTemplateVariables(
                provider_first_name='Björk',
                provider_last_name='Guðmundsdóttir',
                encumbered_jurisdiction='ne',
                license_type='speech-language pathologist',
                effective_date=date.fromisoformat(DEFAULT_EFFECTIVE_DATE),
                provider_id=None,
            ),
        )

        # Verify 4 notifications (to inactive 'co', 'ky', and active 'tx', 'ne')
        self.assertEqual(4, mock_state_email.call_count)

        # Check each call individually since they have different provider_id values
        calls = mock_state_email.call_args_list
        call_jurisdictions = [call.kwargs['jurisdiction'] for call in calls]
        self.assertEqual(sorted(call_jurisdictions), ['co', 'ky', 'ne', 'tx'])

        # Verify all calls have the correct template_variables structure
        for call in calls:
            self.assertEqual(call.kwargs['compact'], DEFAULT_COMPACT)
            self.assertEqual(
                call.kwargs['template_variables'],
                EncumbranceNotificationTemplateVariables(
                    provider_first_name='Björk',
                    provider_last_name='Guðmundsdóttir',
                    encumbered_jurisdiction='ne',
                    license_type='speech-language pathologist',
                    effective_date=date.fromisoformat(DEFAULT_EFFECTIVE_DATE),
                    provider_id=UUID(DEFAULT_PROVIDER_ID),
                ),
            )

    @patch(
        'cc_common.email_service_client.EmailServiceClient.send_privilege_encumbrance_lifting_state_notification_email'
    )
    @patch(
        'cc_common.email_service_client.EmailServiceClient.send_privilege_encumbrance_lifting_provider_notification_email'
    )
    def test_privilege_encumbrance_lifting_notification_listener_processes_event_with_registered_provider(
        self, mock_provider_email, mock_state_email
    ):
        """Test that privilege encumbrance lifting listener processes events for registered providers."""
        from cc_common.email_service_client import EncumbranceNotificationTemplateVariables
        from handlers.encumbrance_events import privilege_encumbrance_lifting_notification_listener

        # Set up test data with registered provider
        self.test_data_generator.put_default_provider_record_in_provider_table(
            value_overrides={'compactConnectRegisteredEmailAddress': 'provider@example.com'}
        )

        # Add the privilege where encumbrance is being lifted (in DEFAULT_PRIVILEGE_JURISDICTION = 'ne')
        self.test_data_generator.put_default_privilege_record_in_provider_table()

        # Create additional licenses and privileges for notification testing
        self.test_data_generator.put_default_license_record_in_provider_table(
            value_overrides={
                'jurisdiction': 'co',
                'jurisdictionUploadedLicenseStatus': 'active',
            }
        )
        self.test_data_generator.put_default_privilege_record_in_provider_table(
            value_overrides={
                'jurisdiction': 'ky',
                'administratorSetStatus': 'active',
            }
        )

        message = self._generate_privilege_encumbrance_lifting_message()
        event = self._create_sqs_event(message)

        # Execute the handler
        result = privilege_encumbrance_lifting_notification_listener(event, self.mock_context)

        # Should succeed with no batch failures
        self.assertEqual({'batchItemFailures': []}, result)

        # Verify provider notification
        mock_provider_email.assert_called_once_with(
            compact=DEFAULT_COMPACT,
            provider_email='provider@example.com',
            template_variables=EncumbranceNotificationTemplateVariables(
                provider_first_name='Björk',
                provider_last_name='Guðmundsdóttir',
                encumbered_jurisdiction='ne',
                license_type='speech-language pathologist',
                effective_date=date.fromisoformat(DEFAULT_EFFECTIVE_DATE),
                provider_id=None,
            ),
        )

        # Verify state notifications were sent
        self.assertEqual(3, mock_state_email.call_count)

        # Check each call individually since they have different provider_id values
        calls = mock_state_email.call_args_list
        call_jurisdictions = [call.kwargs['jurisdiction'] for call in calls]
        self.assertEqual(sorted(call_jurisdictions), ['co', 'ky', 'ne'])

        # Verify all calls have the correct template_variables structure
        for call in calls:
            self.assertEqual(call.kwargs['compact'], DEFAULT_COMPACT)
            self.assertEqual(
                call.kwargs['template_variables'],
                EncumbranceNotificationTemplateVariables(
                    provider_first_name='Björk',
                    provider_last_name='Guðmundsdóttir',
                    encumbered_jurisdiction='ne',
                    license_type='speech-language pathologist',
                    effective_date=date.fromisoformat(DEFAULT_EFFECTIVE_DATE),
                    provider_id=UUID(DEFAULT_PROVIDER_ID),
                ),
            )

    @patch(
        'cc_common.email_service_client.EmailServiceClient.send_privilege_encumbrance_lifting_state_notification_email'
    )
    @patch(
        'cc_common.email_service_client.EmailServiceClient.send_privilege_encumbrance_lifting_provider_notification_email'
    )
    def test_privilege_encumbrance_lifting_notification_listener_processes_event_with_unregistered_provider(
        self, mock_provider_email, mock_state_email
    ):
        """Test that privilege encumbrance lifting listener handles unregistered providers."""
        from cc_common.email_service_client import EncumbranceNotificationTemplateVariables
        from handlers.encumbrance_events import privilege_encumbrance_lifting_notification_listener

        # Set up test data with unregistered provider (no email)
        self.test_data_generator.put_default_provider_record_in_provider_table(is_registered=False)

        # Add the privilege where encumbrance is being lifted (in DEFAULT_PRIVILEGE_JURISDICTION = 'ne')
        self.test_data_generator.put_default_privilege_record_in_provider_table()

        # Create additional active records for state notifications
        self.test_data_generator.put_default_license_record_in_provider_table(
            value_overrides={
                'jurisdiction': 'co',
                'jurisdictionUploadedLicenseStatus': 'active',
            }
        )

        message = self._generate_privilege_encumbrance_lifting_message()
        event = self._create_sqs_event(message)

        # Execute the handler
        result = privilege_encumbrance_lifting_notification_listener(event, self.mock_context)

        # Should succeed with no batch failures
        self.assertEqual({'batchItemFailures': []}, result)

        # Verify no provider notification is sent (provider not registered)
        mock_provider_email.assert_not_called()

        # Verify state notifications were sent
        self.assertEqual(2, mock_state_email.call_count)

        # Check each call individually since they have different provider_id values
        calls = mock_state_email.call_args_list
        call_jurisdictions = [call.kwargs['jurisdiction'] for call in calls]
        self.assertEqual(sorted(call_jurisdictions), ['co', 'ne'])

        # Verify all calls have the correct template_variables structure
        for call in calls:
            self.assertEqual(call.kwargs['compact'], DEFAULT_COMPACT)
            self.assertEqual(
                call.kwargs['template_variables'],
                EncumbranceNotificationTemplateVariables(
                    provider_first_name='Björk',
                    provider_last_name='Guðmundsdóttir',
                    encumbered_jurisdiction='ne',
                    license_type='speech-language pathologist',
                    effective_date=date.fromisoformat(DEFAULT_EFFECTIVE_DATE),
                    provider_id=UUID(DEFAULT_PROVIDER_ID),
                ),
            )

    @patch(
        'cc_common.email_service_client.EmailServiceClient.send_privilege_encumbrance_lifting_state_notification_email'
    )
    @patch(
        'cc_common.email_service_client.EmailServiceClient.send_privilege_encumbrance_lifting_provider_notification_email'
    )
    def test_privilege_encumbrance_lifting_notification_listener_identifies_notification_jurisdictions(
        self, mock_provider_email, mock_state_email
    ):
        """Test that privilege encumbrance lifting listener correctly identifies states to notify."""
        from cc_common.email_service_client import EncumbranceNotificationTemplateVariables
        from handlers.encumbrance_events import privilege_encumbrance_lifting_notification_listener

        # Set up test data
        self.test_data_generator.put_default_provider_record_in_provider_table(
            value_overrides={'compactConnectRegisteredEmailAddress': 'provider@example.com'}
        )

        # Add the privilege where encumbrance is being lifted (in DEFAULT_PRIVILEGE_JURISDICTION = 'ne')
        self.test_data_generator.put_default_privilege_record_in_provider_table()

        # Create active licenses in multiple jurisdictions (excluding the lifting jurisdiction 'ne')
        self.test_data_generator.put_default_license_record_in_provider_table(
            value_overrides={
                'jurisdiction': 'co',
                'jurisdictionUploadedLicenseStatus': 'active',
            }
        )
        self.test_data_generator.put_default_license_record_in_provider_table(
            value_overrides={
                'jurisdiction': 'ky',
                'jurisdictionUploadedLicenseStatus': 'active',
            }
        )

        # Create active privileges in multiple jurisdictions (excluding the lifting jurisdiction 'ne')
        self.test_data_generator.put_default_privilege_record_in_provider_table(
            value_overrides={
                'jurisdiction': 'tx',
                'administratorSetStatus': 'active',
            }
        )

        # The encumbrance lifting occurs in DEFAULT_PRIVILEGE_JURISDICTION ('ne')
        message = self._generate_privilege_encumbrance_lifting_message()
        event = self._create_sqs_event(message)

        # Execute the handler
        result = privilege_encumbrance_lifting_notification_listener(event, self.mock_context)

        # Should succeed with no batch failures
        self.assertEqual({'batchItemFailures': []}, result)

        # Verify provider notification
        mock_provider_email.assert_called_once_with(
            compact=DEFAULT_COMPACT,
            provider_email='provider@example.com',
            template_variables=EncumbranceNotificationTemplateVariables(
                provider_first_name='Björk',
                provider_last_name='Guðmundsdóttir',
                encumbered_jurisdiction='ne',
                license_type='speech-language pathologist',
                effective_date=date.fromisoformat(DEFAULT_EFFECTIVE_DATE),
                provider_id=None,
            ),
        )

        # Verify state notifications were sent to all relevant jurisdictions
        self.assertEqual(4, mock_state_email.call_count)

        # Check each call individually since they have different provider_id values
        calls = mock_state_email.call_args_list
        call_jurisdictions = [call.kwargs['jurisdiction'] for call in calls]
        self.assertEqual(sorted(call_jurisdictions), ['co', 'ky', 'ne', 'tx'])

        # Verify all calls have the correct template_variables structure
        for call in calls:
            self.assertEqual(call.kwargs['compact'], DEFAULT_COMPACT)
            self.assertEqual(
                call.kwargs['template_variables'],
                EncumbranceNotificationTemplateVariables(
                    provider_first_name='Björk',
                    provider_last_name='Guðmundsdóttir',
                    encumbered_jurisdiction='ne',
                    license_type='speech-language pathologist',
                    effective_date=date.fromisoformat(DEFAULT_EFFECTIVE_DATE),
                    provider_id=UUID(DEFAULT_PROVIDER_ID),
                ),
            )

    def test_privilege_encumbrance_lifting_notification_listener_handles_provider_retrieval_failure(self):
        """Test that privilege encumbrance lifting listener handles provider retrieval failures."""
        from handlers.encumbrance_events import privilege_encumbrance_lifting_notification_listener

        # Don't create any provider records - should cause retrieval failure
        message = self._generate_privilege_encumbrance_lifting_message()
        event = self._create_sqs_event(message)

        # SQS handler wrapper catches exceptions and returns batch item failures
        result = privilege_encumbrance_lifting_notification_listener(event, self.mock_context)

        # Should return batch item failure for the message
        expected_failure = {'batchItemFailures': [{'itemIdentifier': '123'}]}
        self.assertEqual(expected_failure, result)

    @patch(
        'cc_common.email_service_client.EmailServiceClient.send_privilege_encumbrance_lifting_state_notification_email'
    )
    @patch(
        'cc_common.email_service_client.EmailServiceClient.send_privilege_encumbrance_lifting_provider_notification_email'
    )
    @patch('cc_common.email_service_client.EmailServiceClient.send_privilege_encumbrance_state_notification_email')
    @patch('cc_common.email_service_client.EmailServiceClient.send_privilege_encumbrance_provider_notification_email')
    def test_privilege_encumbrance_listeners_handle_no_additional_jurisdictions(
        self, mock_priv_enc_provider, mock_priv_enc_state, mock_lift_provider, mock_lift_state
    ):
        """
        Test that privilege encumbrance listeners handle case where provider has no other active licenses/privileges.
        """
        from cc_common.email_service_client import EncumbranceNotificationTemplateVariables
        from handlers.encumbrance_events import (
            privilege_encumbrance_lifting_notification_listener,
            privilege_encumbrance_notification_listener,
        )

        # Set up test data with only provider record
        self.test_data_generator.put_default_provider_record_in_provider_table(
            value_overrides={'compactConnectRegisteredEmailAddress': 'provider@example.com'}
        )

        # Add the privilege that is being encumbered/lifted (in DEFAULT_PRIVILEGE_JURISDICTION = 'ne')
        self.test_data_generator.put_default_privilege_record_in_provider_table()

        # Only create records in the same jurisdiction as the encumbrance (no other jurisdictions)
        self.test_data_generator.put_default_license_record_in_provider_table(
            value_overrides={
                'jurisdiction': DEFAULT_PRIVILEGE_JURISDICTION,
                'jurisdictionUploadedLicenseStatus': 'active',
            }
        )

        # Test privilege encumbrance
        message = self._generate_privilege_encumbrance_message()
        event = self._create_sqs_event(message)
        result = privilege_encumbrance_notification_listener(event, self.mock_context)

        # Should succeed with no batch failures
        self.assertEqual({'batchItemFailures': []}, result)

        # Test privilege encumbrance lifting
        message = self._generate_privilege_encumbrance_lifting_message()
        event = self._create_sqs_event(message)
        result = privilege_encumbrance_lifting_notification_listener(event, self.mock_context)

        # Should succeed with no batch failures
        self.assertEqual({'batchItemFailures': []}, result)

        # Verify privilege encumbrance notifications
        mock_priv_enc_provider.assert_called_once_with(
            compact=DEFAULT_COMPACT,
            provider_email='provider@example.com',
            template_variables=EncumbranceNotificationTemplateVariables(
                provider_first_name='Björk',
                provider_last_name='Guðmundsdóttir',
                encumbered_jurisdiction='ne',
                license_type='speech-language pathologist',
                effective_date=date.fromisoformat(DEFAULT_EFFECTIVE_DATE),
                provider_id=None,
            ),
        )

        # Only state 'ne' should be notified (no other jurisdictions)
        mock_priv_enc_state.assert_called_once_with(
            compact=DEFAULT_COMPACT,
            jurisdiction='ne',
            template_variables=EncumbranceNotificationTemplateVariables(
                provider_first_name='Björk',
                provider_last_name='Guðmundsdóttir',
                encumbered_jurisdiction='ne',
                license_type='speech-language pathologist',
                effective_date=date.fromisoformat(DEFAULT_EFFECTIVE_DATE),
                provider_id=UUID(DEFAULT_PROVIDER_ID),
            ),
        )

        # Verify privilege lifting notifications
        mock_lift_provider.assert_called_once_with(
            compact=DEFAULT_COMPACT,
            provider_email='provider@example.com',
            template_variables=EncumbranceNotificationTemplateVariables(
                provider_first_name='Björk',
                provider_last_name='Guðmundsdóttir',
                encumbered_jurisdiction='ne',
                license_type='speech-language pathologist',
                effective_date=date.fromisoformat(DEFAULT_EFFECTIVE_DATE),
                provider_id=None,
            ),
        )

        # Only state 'ne' should be notified (no other jurisdictions)
        mock_lift_state.assert_called_once_with(
            compact=DEFAULT_COMPACT,
            jurisdiction='ne',
            template_variables=EncumbranceNotificationTemplateVariables(
                provider_first_name='Björk',
                provider_last_name='Guðmundsdóttir',
                encumbered_jurisdiction='ne',
                license_type='speech-language pathologist',
                effective_date=date.fromisoformat(DEFAULT_EFFECTIVE_DATE),
                provider_id=UUID(DEFAULT_PROVIDER_ID),
            ),
        )

    @patch('cc_common.email_service_client.EmailServiceClient.send_license_encumbrance_state_notification_email')
    @patch('cc_common.email_service_client.EmailServiceClient.send_license_encumbrance_provider_notification_email')
    def test_license_encumbrance_notification_listener_processes_event_with_registered_provider(
        self, mock_provider_email, mock_state_email
    ):
        """Test that license encumbrance notification listener processes events for registered providers."""
        from cc_common.email_service_client import EncumbranceNotificationTemplateVariables
        from handlers.encumbrance_events import license_encumbrance_notification_listener

        # Set up test data with registered provider
        self.test_data_generator.put_default_provider_record_in_provider_table(
            value_overrides={'compactConnectRegisteredEmailAddress': 'provider@example.com'}
        )

        # Add the license that is being encumbered (in DEFAULT_LICENSE_JURISDICTION = 'oh')
        self.test_data_generator.put_default_license_record_in_provider_table()

        # Create additional licenses and privileges for notification testing
        self.test_data_generator.put_default_license_record_in_provider_table(
            value_overrides={
                'jurisdiction': 'ne',
                'jurisdictionUploadedLicenseStatus': 'active',
            }
        )
        self.test_data_generator.put_default_privilege_record_in_provider_table(
            value_overrides={
                'jurisdiction': 'ky',
                'administratorSetStatus': 'active',
            }
        )

        message = self._generate_license_encumbrance_message()
        event = self._create_sqs_event(message)

        # Execute the handler
        result = license_encumbrance_notification_listener(event, self.mock_context)

        # Should succeed with no batch failures
        self.assertEqual({'batchItemFailures': []}, result)

        # Verify provider notification
        mock_provider_email.assert_called_once_with(
            compact=DEFAULT_COMPACT,
            provider_email='provider@example.com',
            template_variables=EncumbranceNotificationTemplateVariables(
                provider_first_name='Björk',
                provider_last_name='Guðmundsdóttir',
                encumbered_jurisdiction='oh',
                license_type='speech-language pathologist',
                effective_date=date.fromisoformat(DEFAULT_EFFECTIVE_DATE),
                provider_id=None,
            ),
        )

        # Verify state notifications were sent
        self.assertEqual(3, mock_state_email.call_count)

        # Check each call individually since they have different provider_id values
        calls = mock_state_email.call_args_list
        call_jurisdictions = [call.kwargs['jurisdiction'] for call in calls]
        self.assertEqual(sorted(call_jurisdictions), ['ky', 'ne', 'oh'])

        # Verify all calls have the correct template_variables structure
        for call in calls:
            self.assertEqual(call.kwargs['compact'], DEFAULT_COMPACT)
            self.assertEqual(
                call.kwargs['template_variables'],
                EncumbranceNotificationTemplateVariables(
                    provider_first_name='Björk',
                    provider_last_name='Guðmundsdóttir',
                    encumbered_jurisdiction='oh',
                    license_type='speech-language pathologist',
                    effective_date=date.fromisoformat(DEFAULT_EFFECTIVE_DATE),
                    provider_id=UUID(DEFAULT_PROVIDER_ID),
                ),
            )

    @patch('cc_common.email_service_client.EmailServiceClient.send_license_encumbrance_state_notification_email')
    @patch('cc_common.email_service_client.EmailServiceClient.send_license_encumbrance_provider_notification_email')
    def test_license_encumbrance_notification_listener_processes_event_with_unregistered_provider(
        self, mock_provider_email, mock_state_email
    ):
        """Test that license encumbrance notification listener handles unregistered providers."""
        from cc_common.email_service_client import EncumbranceNotificationTemplateVariables
        from handlers.encumbrance_events import license_encumbrance_notification_listener

        # Set up test data with unregistered provider (no email)
        self.test_data_generator.put_default_provider_record_in_provider_table(is_registered=False)

        # Add the license that is being encumbered (in DEFAULT_LICENSE_JURISDICTION = 'oh')
        self.test_data_generator.put_default_license_record_in_provider_table()

        # Create additional active records for state notifications
        self.test_data_generator.put_default_license_record_in_provider_table(
            value_overrides={
                'jurisdiction': 'ne',
                'jurisdictionUploadedLicenseStatus': 'active',
            }
        )

        message = self._generate_license_encumbrance_message()
        event = self._create_sqs_event(message)

        # Execute the handler
        result = license_encumbrance_notification_listener(event, self.mock_context)

        # Should succeed with no batch failures
        self.assertEqual({'batchItemFailures': []}, result)

        # Verify no provider notification is sent (provider not registered)
        mock_provider_email.assert_not_called()

        # Verify state notifications were sent
        self.assertEqual(2, mock_state_email.call_count)

        # Check each call individually since they have different provider_id values
        calls = mock_state_email.call_args_list
        call_jurisdictions = [call.kwargs['jurisdiction'] for call in calls]
        self.assertEqual(sorted(call_jurisdictions), ['ne', 'oh'])

        # Verify all calls have the correct template_variables structure
        for call in calls:
            self.assertEqual(call.kwargs['compact'], DEFAULT_COMPACT)
            self.assertEqual(
                call.kwargs['template_variables'],
                EncumbranceNotificationTemplateVariables(
                    provider_first_name='Björk',
                    provider_last_name='Guðmundsdóttir',
                    encumbered_jurisdiction='oh',
                    license_type='speech-language pathologist',
                    effective_date=date.fromisoformat(DEFAULT_EFFECTIVE_DATE),
                    provider_id=UUID(DEFAULT_PROVIDER_ID),
                ),
            )

    @patch('cc_common.email_service_client.EmailServiceClient.send_license_encumbrance_state_notification_email')
    @patch('cc_common.email_service_client.EmailServiceClient.send_license_encumbrance_provider_notification_email')
    def test_license_encumbrance_notification_listener_identifies_notification_jurisdictions(
        self, mock_provider_email, mock_state_email
    ):
        """Test that license encumbrance notification listener correctly identifies states to notify."""
        from cc_common.email_service_client import EncumbranceNotificationTemplateVariables
        from handlers.encumbrance_events import license_encumbrance_notification_listener

        # Set up test data
        self.test_data_generator.put_default_provider_record_in_provider_table(
            value_overrides={'compactConnectRegisteredEmailAddress': 'provider@example.com'}
        )

        # Add the license that is being encumbered (in DEFAULT_LICENSE_JURISDICTION = 'oh')
        self.test_data_generator.put_default_license_record_in_provider_table()

        # Create active licenses in multiple jurisdictions (excluding the encumbrance jurisdiction 'oh')
        self.test_data_generator.put_default_license_record_in_provider_table(
            value_overrides={
                'jurisdiction': 'ne',
                'jurisdictionUploadedLicenseStatus': 'active',
            }
        )
        self.test_data_generator.put_default_license_record_in_provider_table(
            value_overrides={
                'jurisdiction': 'ky',
                'jurisdictionUploadedLicenseStatus': 'active',
            }
        )

        # Create active privileges in multiple jurisdictions (excluding the encumbrance jurisdiction 'oh')
        self.test_data_generator.put_default_privilege_record_in_provider_table(
            value_overrides={
                'jurisdiction': 'tx',
                'administratorSetStatus': 'active',
            }
        )

        # The encumbrance occurs in DEFAULT_LICENSE_JURISDICTION ('oh')
        message = self._generate_license_encumbrance_message()
        event = self._create_sqs_event(message)

        # Execute the handler
        result = license_encumbrance_notification_listener(event, self.mock_context)

        # Should succeed with no batch failures
        self.assertEqual({'batchItemFailures': []}, result)

        # Verify provider notification
        mock_provider_email.assert_called_once_with(
            compact=DEFAULT_COMPACT,
            provider_email='provider@example.com',
            template_variables=EncumbranceNotificationTemplateVariables(
                provider_first_name='Björk',
                provider_last_name='Guðmundsdóttir',
                encumbered_jurisdiction='oh',
                license_type='speech-language pathologist',
                effective_date=date.fromisoformat(DEFAULT_EFFECTIVE_DATE),
                provider_id=None,
            ),
        )

        # Verify state notifications were sent to all relevant jurisdictions
        self.assertEqual(4, mock_state_email.call_count)

        # Check each call individually since they have different provider_id values
        calls = mock_state_email.call_args_list
        call_jurisdictions = [call.kwargs['jurisdiction'] for call in calls]
        self.assertEqual(sorted(call_jurisdictions), ['ky', 'ne', 'oh', 'tx'])

        # Verify all calls have the correct template_variables structure
        for call in calls:
            self.assertEqual(call.kwargs['compact'], DEFAULT_COMPACT)
            self.assertEqual(
                call.kwargs['template_variables'],
                EncumbranceNotificationTemplateVariables(
                    provider_first_name='Björk',
                    provider_last_name='Guðmundsdóttir',
                    encumbered_jurisdiction='oh',
                    license_type='speech-language pathologist',
                    effective_date=date.fromisoformat(DEFAULT_EFFECTIVE_DATE),
                    provider_id=UUID(DEFAULT_PROVIDER_ID),
                ),
            )

    def test_license_encumbrance_notification_listener_handles_provider_retrieval_failure(self):
        """Test that license encumbrance notification listener handles provider retrieval failures."""
        from handlers.encumbrance_events import license_encumbrance_notification_listener

        # Don't create any provider records - should cause retrieval failure
        message = self._generate_license_encumbrance_message()
        event = self._create_sqs_event(message)

        # SQS handler wrapper catches exceptions and returns batch item failures
        result = license_encumbrance_notification_listener(event, self.mock_context)

        # Should return batch item failure for the message
        expected_failure = {'batchItemFailures': [{'itemIdentifier': '123'}]}
        self.assertEqual(expected_failure, result)

    @patch('cc_common.email_service_client.EmailServiceClient.send_license_encumbrance_state_notification_email')
    @patch('cc_common.email_service_client.EmailServiceClient.send_license_encumbrance_provider_notification_email')
    def test_license_encumbrance_notification_listener_excludes_encumbered_jurisdiction_from_notifications(
        self, mock_provider_email, mock_state_email
    ):
        """Test that the jurisdiction where license encumbrance occurred is not duplicated in notifications."""
        from cc_common.email_service_client import EncumbranceNotificationTemplateVariables
        from handlers.encumbrance_events import license_encumbrance_notification_listener

        # Set up test data
        self.test_data_generator.put_default_provider_record_in_provider_table(
            value_overrides={'compactConnectRegisteredEmailAddress': 'provider@example.com'}
        )

        # Add the license that is being encumbered (in DEFAULT_LICENSE_JURISDICTION = 'oh')
        self.test_data_generator.put_default_license_record_in_provider_table()

        # Create license and privilege in different jurisdictions from the encumbrance
        # The encumbrance occurs in 'oh', so create records in other jurisdictions
        self.test_data_generator.put_default_license_record_in_provider_table(
            value_overrides={
                'jurisdiction': 'ne',  # Different from encumbrance jurisdiction
                'jurisdictionUploadedLicenseStatus': 'active',
            }
        )
        self.test_data_generator.put_default_privilege_record_in_provider_table(
            value_overrides={
                'jurisdiction': 'ky',  # Different from encumbrance jurisdiction
                'administratorSetStatus': 'active',
            }
        )

        # Also create a privilege in the same jurisdiction as the encumbrance to test exclusion
        self.test_data_generator.put_default_privilege_record_in_provider_table(
            value_overrides={
                'jurisdiction': DEFAULT_LICENSE_JURISDICTION,  # Same as encumbrance jurisdiction ('oh')
                'administratorSetStatus': 'active',
            }
        )

        message = self._generate_license_encumbrance_message()
        event = self._create_sqs_event(message)

        # Execute the handler
        result = license_encumbrance_notification_listener(event, self.mock_context)

        # Should succeed with no batch failures
        self.assertEqual({'batchItemFailures': []}, result)

        # Verify provider notification
        mock_provider_email.assert_called_once_with(
            compact=DEFAULT_COMPACT,
            provider_email='provider@example.com',
            template_variables=EncumbranceNotificationTemplateVariables(
                provider_first_name='Björk',
                provider_last_name='Guðmundsdóttir',
                encumbered_jurisdiction='oh',
                license_type='speech-language pathologist',
                effective_date=date.fromisoformat(DEFAULT_EFFECTIVE_DATE),
                provider_id=None,
            ),
        )

        # Verify exactly 3 notifications (oh appears only once, not duplicated)
        self.assertEqual(3, mock_state_email.call_count)

        # Check each call individually since they have different provider_id values
        calls = mock_state_email.call_args_list
        call_jurisdictions = [call.kwargs['jurisdiction'] for call in calls]
        self.assertEqual(sorted(call_jurisdictions), ['ky', 'ne', 'oh'])

        # Verify all calls have the correct template_variables structure
        for call in calls:
            self.assertEqual(call.kwargs['compact'], DEFAULT_COMPACT)
            self.assertEqual(
                call.kwargs['template_variables'],
                EncumbranceNotificationTemplateVariables(
                    provider_first_name='Björk',
                    provider_last_name='Guðmundsdóttir',
                    encumbered_jurisdiction='oh',
                    license_type='speech-language pathologist',
                    effective_date=date.fromisoformat(DEFAULT_EFFECTIVE_DATE),
                    provider_id=UUID(DEFAULT_PROVIDER_ID),
                ),
            )

    @patch('cc_common.email_service_client.EmailServiceClient.send_license_encumbrance_state_notification_email')
    @patch('cc_common.email_service_client.EmailServiceClient.send_license_encumbrance_provider_notification_email')
    def test_license_encumbrance_notification_listener_notifies_all_licenses_and_privileges_including_inactive(
        self, mock_provider_email, mock_state_email
    ):
        """Test that all licenses and privileges generate notifications, including inactive ones."""
        from cc_common.email_service_client import EncumbranceNotificationTemplateVariables
        from handlers.encumbrance_events import license_encumbrance_notification_listener

        # Set up test data
        self.test_data_generator.put_default_provider_record_in_provider_table(
            value_overrides={'compactConnectRegisteredEmailAddress': 'provider@example.com'}
        )

        # Add the license that is being encumbered (in DEFAULT_LICENSE_JURISDICTION = 'oh')
        self.test_data_generator.put_default_license_record_in_provider_table()

        # Create inactive license (should be notified)
        self.test_data_generator.put_default_license_record_in_provider_table(
            value_overrides={
                'jurisdiction': 'ne',
                'jurisdictionUploadedLicenseStatus': 'inactive',
            }
        )

        # Create inactive privilege (should be notified)
        self.test_data_generator.put_default_privilege_record_in_provider_table(
            value_overrides={
                'jurisdiction': 'ky',
                'administratorSetStatus': 'inactive',
            }
        )

        # Create active license (should be notified)
        self.test_data_generator.put_default_license_record_in_provider_table(
            value_overrides={
                'jurisdiction': 'tx',
                'jurisdictionUploadedLicenseStatus': 'active',
            }
        )

        message = self._generate_license_encumbrance_message()
        event = self._create_sqs_event(message)

        # Execute the handler
        result = license_encumbrance_notification_listener(event, self.mock_context)

        # Should succeed with no batch failures
        self.assertEqual({'batchItemFailures': []}, result)

        # Verify provider notification
        mock_provider_email.assert_called_once_with(
            compact=DEFAULT_COMPACT,
            provider_email='provider@example.com',
            template_variables=EncumbranceNotificationTemplateVariables(
                provider_first_name='Björk',
                provider_last_name='Guðmundsdóttir',
                encumbered_jurisdiction='oh',
                license_type='speech-language pathologist',
                effective_date=date.fromisoformat(DEFAULT_EFFECTIVE_DATE),
                provider_id=None,
            ),
        )

        # Verify 4 notifications (including to inactive 'ne' and 'ky')
        self.assertEqual(4, mock_state_email.call_count)

        # Check each call individually since they have different provider_id values
        calls = mock_state_email.call_args_list
        call_jurisdictions = [call.kwargs['jurisdiction'] for call in calls]
        self.assertEqual(sorted(call_jurisdictions), ['ky', 'ne', 'oh', 'tx'])

        # Verify all calls have the correct template_variables structure
        for call in calls:
            self.assertEqual(call.kwargs['compact'], DEFAULT_COMPACT)
            self.assertEqual(
                call.kwargs['template_variables'],
                EncumbranceNotificationTemplateVariables(
                    provider_first_name='Björk',
                    provider_last_name='Guðmundsdóttir',
                    encumbered_jurisdiction='oh',
                    license_type='speech-language pathologist',
                    effective_date=date.fromisoformat(DEFAULT_EFFECTIVE_DATE),
                    provider_id=UUID(DEFAULT_PROVIDER_ID),
                ),
            )

    @patch(
        'cc_common.email_service_client.EmailServiceClient.send_license_encumbrance_lifting_state_notification_email'
    )
    @patch(
        'cc_common.email_service_client.EmailServiceClient.send_license_encumbrance_lifting_provider_notification_email'
    )
    def test_license_encumbrance_lifting_notification_listener_processes_event_with_registered_provider(
        self, mock_provider_email, mock_state_email
    ):
        """Test that license encumbrance lifting notification listener processes events for registered providers."""
        from cc_common.email_service_client import EncumbranceNotificationTemplateVariables
        from handlers.encumbrance_events import license_encumbrance_lifting_notification_listener

        # Set up test data with registered provider
        self.test_data_generator.put_default_provider_record_in_provider_table(
            value_overrides={'compactConnectRegisteredEmailAddress': 'provider@example.com'}
        )

        # Add the license where encumbrance is being lifted (in DEFAULT_LICENSE_JURISDICTION = 'oh')
        self.test_data_generator.put_default_license_record_in_provider_table()

        # Create additional licenses and privileges for notification testing
        self.test_data_generator.put_default_license_record_in_provider_table(
            value_overrides={
                'jurisdiction': 'ne',
                'jurisdictionUploadedLicenseStatus': 'active',
            }
        )
        self.test_data_generator.put_default_privilege_record_in_provider_table(
            value_overrides={
                'jurisdiction': 'ky',
                'administratorSetStatus': 'active',
            }
        )

        message = self._generate_license_encumbrance_lifting_message()
        event = self._create_sqs_event(message)

        # Execute the handler
        result = license_encumbrance_lifting_notification_listener(event, self.mock_context)

        # Should succeed with no batch failures
        self.assertEqual({'batchItemFailures': []}, result)

        # Verify provider notification
        mock_provider_email.assert_called_once_with(
            compact=DEFAULT_COMPACT,
            provider_email='provider@example.com',
            template_variables=EncumbranceNotificationTemplateVariables(
                provider_first_name='Björk',
                provider_last_name='Guðmundsdóttir',
                encumbered_jurisdiction='oh',
                license_type='speech-language pathologist',
                effective_date=date.fromisoformat(DEFAULT_EFFECTIVE_DATE),
                provider_id=None,
            ),
        )

        # Verify state notifications were sent
        self.assertEqual(3, mock_state_email.call_count)

        # Check each call individually since they have different provider_id values
        calls = mock_state_email.call_args_list
        call_jurisdictions = [call.kwargs['jurisdiction'] for call in calls]
        self.assertEqual(sorted(call_jurisdictions), ['ky', 'ne', 'oh'])

        # Verify all calls have the correct template_variables structure
        for call in calls:
            self.assertEqual(call.kwargs['compact'], DEFAULT_COMPACT)
            self.assertEqual(
                call.kwargs['template_variables'],
                EncumbranceNotificationTemplateVariables(
                    provider_first_name='Björk',
                    provider_last_name='Guðmundsdóttir',
                    encumbered_jurisdiction='oh',
                    license_type='speech-language pathologist',
                    effective_date=date.fromisoformat(DEFAULT_EFFECTIVE_DATE),
                    provider_id=UUID(DEFAULT_PROVIDER_ID),
                ),
            )

    @patch(
        'cc_common.email_service_client.EmailServiceClient.send_license_encumbrance_lifting_state_notification_email'
    )
    @patch(
        'cc_common.email_service_client.EmailServiceClient.send_license_encumbrance_lifting_provider_notification_email'
    )
    def test_license_encumbrance_lifting_notification_listener_processes_event_with_unregistered_provider(
        self, mock_provider_email, mock_state_email
    ):
        """Test that license encumbrance lifting notification listener handles unregistered providers."""
        from cc_common.email_service_client import EncumbranceNotificationTemplateVariables
        from handlers.encumbrance_events import license_encumbrance_lifting_notification_listener

        # Set up test data with unregistered provider (no email)
        self.test_data_generator.put_default_provider_record_in_provider_table(is_registered=False)

        # Add the license where encumbrance is being lifted (in DEFAULT_LICENSE_JURISDICTION = 'oh')
        self.test_data_generator.put_default_license_record_in_provider_table()

        # Create additional active records for state notifications
        self.test_data_generator.put_default_license_record_in_provider_table(
            value_overrides={
                'jurisdiction': 'ne',
                'jurisdictionUploadedLicenseStatus': 'active',
            }
        )

        message = self._generate_license_encumbrance_lifting_message()
        event = self._create_sqs_event(message)

        # Execute the handler
        result = license_encumbrance_lifting_notification_listener(event, self.mock_context)

        # Should succeed with no batch failures
        self.assertEqual({'batchItemFailures': []}, result)

        # Verify no provider notification is sent (provider not registered)
        mock_provider_email.assert_not_called()

        # Verify state notifications were sent
        self.assertEqual(2, mock_state_email.call_count)

        # Check each call individually since they have different provider_id values
        calls = mock_state_email.call_args_list
        call_jurisdictions = [call.kwargs['jurisdiction'] for call in calls]
        self.assertEqual(sorted(call_jurisdictions), ['ne', 'oh'])

        # Verify all calls have the correct template_variables structure
        for call in calls:
            self.assertEqual(call.kwargs['compact'], DEFAULT_COMPACT)
            self.assertEqual(
                call.kwargs['template_variables'],
                EncumbranceNotificationTemplateVariables(
                    provider_first_name='Björk',
                    provider_last_name='Guðmundsdóttir',
                    encumbered_jurisdiction='oh',
                    license_type='speech-language pathologist',
                    effective_date=date.fromisoformat(DEFAULT_EFFECTIVE_DATE),
                    provider_id=UUID(DEFAULT_PROVIDER_ID),
                ),
            )

    @patch(
        'cc_common.email_service_client.EmailServiceClient.send_license_encumbrance_lifting_state_notification_email'
    )
    @patch(
        'cc_common.email_service_client.EmailServiceClient.send_license_encumbrance_lifting_provider_notification_email'
    )
    def test_license_encumbrance_lifting_notification_listener_identifies_notification_jurisdictions(
        self, mock_provider_email, mock_state_email
    ):
        """Test that license encumbrance lifting notification listener correctly identifies states to notify."""
        from cc_common.email_service_client import EncumbranceNotificationTemplateVariables
        from handlers.encumbrance_events import license_encumbrance_lifting_notification_listener

        # Set up test data
        self.test_data_generator.put_default_provider_record_in_provider_table(
            value_overrides={'compactConnectRegisteredEmailAddress': 'provider@example.com'}
        )

        # Add the license where encumbrance is being lifted (in DEFAULT_LICENSE_JURISDICTION = 'oh')
        self.test_data_generator.put_default_license_record_in_provider_table()

        # Create active licenses in multiple jurisdictions (excluding the lifting jurisdiction 'oh')
        self.test_data_generator.put_default_license_record_in_provider_table(
            value_overrides={
                'jurisdiction': 'ne',
                'jurisdictionUploadedLicenseStatus': 'active',
            }
        )
        self.test_data_generator.put_default_license_record_in_provider_table(
            value_overrides={
                'jurisdiction': 'ky',
                'jurisdictionUploadedLicenseStatus': 'active',
            }
        )

        # Create active privileges in multiple jurisdictions (excluding the lifting jurisdiction 'oh')
        self.test_data_generator.put_default_privilege_record_in_provider_table(
            value_overrides={
                'jurisdiction': 'tx',
                'administratorSetStatus': 'active',
            }
        )

        # The encumbrance lifting occurs in DEFAULT_LICENSE_JURISDICTION ('oh')
        message = self._generate_license_encumbrance_lifting_message()
        event = self._create_sqs_event(message)

        # Execute the handler
        result = license_encumbrance_lifting_notification_listener(event, self.mock_context)

        # Should succeed with no batch failures
        self.assertEqual({'batchItemFailures': []}, result)

        # Verify provider notification
        mock_provider_email.assert_called_once_with(
            compact=DEFAULT_COMPACT,
            provider_email='provider@example.com',
            template_variables=EncumbranceNotificationTemplateVariables(
                provider_first_name='Björk',
                provider_last_name='Guðmundsdóttir',
                encumbered_jurisdiction='oh',
                license_type='speech-language pathologist',
                effective_date=date.fromisoformat(DEFAULT_EFFECTIVE_DATE),
                provider_id=None,
            ),
        )

        # Verify state notifications were sent to all relevant jurisdictions
        self.assertEqual(4, mock_state_email.call_count)

        # Check each call individually since they have different provider_id values
        calls = mock_state_email.call_args_list
        call_jurisdictions = [call.kwargs['jurisdiction'] for call in calls]
        self.assertEqual(sorted(call_jurisdictions), ['ky', 'ne', 'oh', 'tx'])

        # Verify all calls have the correct template_variables structure
        for call in calls:
            self.assertEqual(call.kwargs['compact'], DEFAULT_COMPACT)
            self.assertEqual(
                call.kwargs['template_variables'],
                EncumbranceNotificationTemplateVariables(
                    provider_first_name='Björk',
                    provider_last_name='Guðmundsdóttir',
                    encumbered_jurisdiction='oh',
                    license_type='speech-language pathologist',
                    effective_date=date.fromisoformat(DEFAULT_EFFECTIVE_DATE),
                    provider_id=UUID(DEFAULT_PROVIDER_ID),
                ),
            )

    def test_license_encumbrance_lifting_notification_listener_handles_provider_retrieval_failure(self):
        """Test that license encumbrance lifting notification listener handles provider retrieval failures."""
        from handlers.encumbrance_events import license_encumbrance_lifting_notification_listener

        # Don't create any provider records - should cause retrieval failure
        message = self._generate_license_encumbrance_lifting_message()
        event = self._create_sqs_event(message)

        # SQS handler wrapper catches exceptions and returns batch item failures
        result = license_encumbrance_lifting_notification_listener(event, self.mock_context)

        # Should return batch item failure for the message
        expected_failure = {'batchItemFailures': [{'itemIdentifier': '123'}]}
        self.assertEqual(expected_failure, result)

    @patch(
        'cc_common.email_service_client.EmailServiceClient.send_license_encumbrance_lifting_state_notification_email'
    )
    @patch(
        'cc_common.email_service_client.EmailServiceClient.send_license_encumbrance_lifting_provider_notification_email'
    )
    @patch('cc_common.email_service_client.EmailServiceClient.send_license_encumbrance_state_notification_email')
    @patch('cc_common.email_service_client.EmailServiceClient.send_license_encumbrance_provider_notification_email')
    def test_license_encumbrance_notification_listeners_handle_no_additional_jurisdictions(
        self, mock_enc_provider, mock_enc_state, mock_lift_provider, mock_lift_state
    ):
        """
        Test that license encumbrance notification listeners handle case where provider has no other active
        licenses/privileges.
        """
        from handlers.encumbrance_events import (
            license_encumbrance_lifting_notification_listener,
            license_encumbrance_notification_listener,
        )

        # Set up test data with only provider record
        self.test_data_generator.put_default_provider_record_in_provider_table(
            value_overrides={'compactConnectRegisteredEmailAddress': 'provider@example.com'}
        )

        # Add the license that is being encumbered/lifted (in DEFAULT_LICENSE_JURISDICTION = 'oh')
        self.test_data_generator.put_default_license_record_in_provider_table()

        # Only create records in the same jurisdiction as the encumbrance (no other jurisdictions)
        self.test_data_generator.put_default_privilege_record_in_provider_table(
            value_overrides={
                'jurisdiction': DEFAULT_LICENSE_JURISDICTION,
                'administratorSetStatus': 'active',
            }
        )

        # Test license encumbrance notification
        message = self._generate_license_encumbrance_message()
        event = self._create_sqs_event(message)
        result = license_encumbrance_notification_listener(event, self.mock_context)

        # Should succeed with no batch failures
        self.assertEqual({'batchItemFailures': []}, result)

        # Test license encumbrance lifting notification
        message = self._generate_license_encumbrance_lifting_message()
        event = self._create_sqs_event(message)
        result = license_encumbrance_lifting_notification_listener(event, self.mock_context)

        # Should succeed with no batch failures
        self.assertEqual({'batchItemFailures': []}, result)

        # Verify license encumbrance notifications
        from cc_common.email_service_client import EncumbranceNotificationTemplateVariables

        mock_enc_provider.assert_called_once_with(
            compact=DEFAULT_COMPACT,
            provider_email='provider@example.com',
            template_variables=EncumbranceNotificationTemplateVariables(
                provider_first_name='Björk',
                provider_last_name='Guðmundsdóttir',
                encumbered_jurisdiction='oh',
                license_type='speech-language pathologist',
                effective_date=date.fromisoformat(DEFAULT_EFFECTIVE_DATE),
                provider_id=None,
            ),
        )

        # Only state 'oh' should be notified (no other jurisdictions)
        mock_enc_state.assert_called_once_with(
            compact=DEFAULT_COMPACT,
            jurisdiction='oh',
            template_variables=EncumbranceNotificationTemplateVariables(
                provider_first_name='Björk',
                provider_last_name='Guðmundsdóttir',
                encumbered_jurisdiction='oh',
                license_type='speech-language pathologist',
                effective_date=date.fromisoformat(DEFAULT_EFFECTIVE_DATE),
                provider_id=UUID(DEFAULT_PROVIDER_ID),
            ),
        )

        # Verify license lifting notifications
        mock_lift_provider.assert_called_once_with(
            compact=DEFAULT_COMPACT,
            provider_email='provider@example.com',
            template_variables=EncumbranceNotificationTemplateVariables(
                provider_first_name='Björk',
                provider_last_name='Guðmundsdóttir',
                encumbered_jurisdiction='oh',
                license_type='speech-language pathologist',
                effective_date=date.fromisoformat(DEFAULT_EFFECTIVE_DATE),
                provider_id=None,
            ),
        )

        # Only state 'oh' should be notified (no other jurisdictions)
        mock_lift_state.assert_called_once_with(
            compact=DEFAULT_COMPACT,
            jurisdiction='oh',
            template_variables=EncumbranceNotificationTemplateVariables(
                provider_first_name='Björk',
                provider_last_name='Guðmundsdóttir',
                encumbered_jurisdiction='oh',
                license_type='speech-language pathologist',
                effective_date=date.fromisoformat(DEFAULT_EFFECTIVE_DATE),
                provider_id=UUID(DEFAULT_PROVIDER_ID),
            ),
        )<|MERGE_RESOLUTION|>--- conflicted
+++ resolved
@@ -34,11 +34,7 @@
                 'jurisdiction': DEFAULT_LICENSE_JURISDICTION,
                 'licenseTypeAbbreviation': DEFAULT_LICENSE_TYPE_ABBREVIATION,
                 'eventTime': DEFAULT_DATE_OF_UPDATE_TIMESTAMP,
-<<<<<<< HEAD
                 'effectiveDate': DEFAULT_LIFT_EFFECTIVE_DATE,
-=======
-                'effectiveDate': DEFAULT_EFFECTIVE_DATE,
->>>>>>> 3ba66479
             }
         }
         if message_overrides:
